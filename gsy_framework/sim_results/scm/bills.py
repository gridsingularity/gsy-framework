--- conflicted
+++ resolved
@@ -45,15 +45,12 @@
             "grid_fees": 0.,
             "energy_cost_percent": 0.,
             "grid_fees_percent": 0.,
-<<<<<<< HEAD
             "tax_surcharges_percent": 0.,
             "marketplace_fees_percent": 0.,
             "assistance_fees_percent": 0.,
             "fixed_fees_percent": 0.,
-            "virtual_compensation": 0.
-=======
+            "virtual_compensation": 0.,
             "fees": {},
->>>>>>> af0cb5ab
         }
 
     def update(self, area_result_dict, core_stats, current_market_slot):
