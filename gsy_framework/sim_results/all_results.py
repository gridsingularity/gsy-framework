import logging
import traceback
from time import time
from typing import Dict

from gsy_framework.sim_results.area_throughput_stats import AreaThroughputStats
from gsy_framework.sim_results.bills import CumulativeBills, MarketEnergyBills
from gsy_framework.sim_results.cumulative_grid_trades import CumulativeGridTrades
from gsy_framework.sim_results.cumulative_net_energy_flow import CumulativeNetEnergyFlow
from gsy_framework.sim_results.device_statistics import DeviceStatistics
from gsy_framework.sim_results.energy_trade_profile import EnergyTradeProfile
from gsy_framework.sim_results.kpi import KPI
from gsy_framework.sim_results.market_price_energy_day import MarketPriceEnergyDay
from gsy_framework.sim_results.market_summary_info import MarketSummaryInfo
from gsy_framework.sim_results.scm.bills import SCMBills
from gsy_framework.sim_results.scm.kpi import SCMKPI
from gsy_framework.sim_results.simulation_assets_info import SimulationAssetsInfo
from gsy_framework.sim_results.imported_exported_energy import ImportedExportedEnergyHandler


class ResultsHandler:
    """Calculate all results for each market slot."""

    def __init__(self, should_export_plots: bool = False):
        self.forward_market_enabled = False
        self.should_export_plots = should_export_plots
        self.bids_offers_trades = {}
        self.results_mapping = {
            "kpi": KPI(),
            "cumulative_net_energy_flow": CumulativeNetEnergyFlow(),
            "price_energy_day": MarketPriceEnergyDay(should_export_plots),
            "cumulative_bills": CumulativeBills(),
            "cumulative_grid_trades": CumulativeGridTrades(),
            "device_statistics": DeviceStatistics(should_export_plots),
            "trade_profile": EnergyTradeProfile(should_export_plots),
            "area_throughput": AreaThroughputStats(),
            "assets_info": SimulationAssetsInfo(),
<<<<<<< HEAD
            "bills": MarketEnergyBills(should_export_plots),
            "market_summary": MarketSummaryInfo(should_export_plots)
        }

=======
        }

        if is_scm:
            self.results_mapping["bills"] = SCMBills()
            self.results_mapping["kpi"] = SCMKPI()
        else:
            self.results_mapping["bills"] = MarketEnergyBills(should_export_plots)
            self.results_mapping["market_summary"] = MarketSummaryInfo(should_export_plots)
            self.results_mapping["imported_exported_energy"] = ImportedExportedEnergyHandler(
                should_export_plots
            )

>>>>>>> 8a118592
        self._total_memory_utilization_kb = 0.0

    def _update_memory_utilization(self):
        start_time = time()
        self._total_memory_utilization_kb = sum(
            [v.memory_allocation_size_kb() for k, v in self.results_mapping.items()]
        )
        end_time = time()
        logging.info(
            "Memory allocation calculation lasted %s. Total allocated memory %s",
            end_time - start_time,
            self._total_memory_utilization_kb,
        )

    def update(self, area_dict: Dict, core_stats: Dict, current_market_slot: str):
        """Update all simulation results. Should be called after every market cycle."""
        for area_uuid, area_result in core_stats.items():
            self.bids_offers_trades[area_uuid] = {
                k: area_result.get(k, []) for k in ("offers", "bids", "trades")
            }
        for result_object in self.results_mapping.values():
            try:
                result_object.update(area_dict, core_stats, current_market_slot)
<<<<<<< HEAD
            # pylint: disable=broad-except
            except Exception as ex:
=======
            except Exception as ex:  # pylint: disable=broad-except
>>>>>>> 8a118592
                logging.error(
                    "Result calculation failed on market slot %s with error %s, %s",
                    current_market_slot,
                    str(ex),
                    traceback.format_exc(),
                )

        self._update_memory_utilization()

    def update_from_repr(self, area_representation: Dict):
        """
        Can be added as an abstract method to the results_abc if needed
        """
        for result_object in self.results_mapping.values():
            result_object.update_from_repr(area_representation)

    def restore_area_results_state(
        self, config_tree, area_results_map, cumulative_grid_fees=None, assets_info=None
    ):
        """Restore all area results from the state persisted to the DB."""
        if cumulative_grid_fees is not None:
            self.results_mapping["bills"].restore_cumulative_fees_whole_sim(cumulative_grid_fees)
        if assets_info is not None:
            self.results_mapping["assets_info"].restore_assets_info(assets_info)
        if area_results_map.get(config_tree["uuid"], {}):
            area_results = area_results_map[config_tree["uuid"]]
            for db_field_name, result_object in self.results_mapping.items():
                if db_field_name not in area_results:
                    continue
                result_object.restore_area_results_state(config_tree, area_results[db_field_name])

        for child in config_tree["children"]:
            self.restore_area_results_state(child, area_results_map)

    @property
    def all_raw_results(self) -> Dict:
        """Get all results in raw format."""
        return {k: v.raw_results for k, v in self.results_mapping.items()}

    @property
    def all_ui_results(self) -> Dict:
        """Get all results in format to be consumed by the UI."""
        return {k: v.ui_formatted_results for k, v in self.results_mapping.items()}

    @property
    def all_db_results(self) -> Dict:
        """Get dict with all the results in format that can be saved to the DB."""
        results = {k: v.ui_formatted_results for k, v in self.results_mapping.items()}
        results["bids_offers_trades"] = self.bids_offers_trades
<<<<<<< HEAD
        results["cumulative_market_fees"] = \
            self.results_mapping["bills"].cumulative_fee_all_markets_whole_sim
=======
        if not self._is_scm:
            results["cumulative_market_fees"] = self.results_mapping[
                "bills"
            ].cumulative_fee_all_markets_whole_sim
        else:
            results["cumulative_market_fees"] = 0.0
>>>>>>> 8a118592
        return results

    @property
    def trade_profile_plot_results(self):
        """Get plot results for the trade profile."""
        return self.results_mapping["trade_profile"].plot_results

    @property
    def total_memory_utilization_kb(self):
        """Get the total memory allocated by the results."""
        return self._total_memory_utilization_kb


class SCMResultsHandler(ResultsHandler):
    """Calculate all results for each market slot for SCM simulations"""

    def __init__(self):
        super().__init__()
        self.results_mapping = {
            "cumulative_net_energy_flow": CumulativeNetEnergyFlow(),
            "bills": SCMBills(),
            "kpi": SCMKPI()}

    @property
    def all_db_results(self) -> Dict:
        """Get dict with all the results in format that can be saved to the DB."""
        results = {
            self._results_name_to_db_name_mapping[k]: v.ui_formatted_results
            for k, v in self.results_mapping.items()
        }
        results["bids_offers_trades"] = self.bids_offers_trades
        results["cumulative_market_fees"] = 0.0
        return results<|MERGE_RESOLUTION|>--- conflicted
+++ resolved
@@ -35,25 +35,11 @@
             "trade_profile": EnergyTradeProfile(should_export_plots),
             "area_throughput": AreaThroughputStats(),
             "assets_info": SimulationAssetsInfo(),
-<<<<<<< HEAD
+            "imported_exported_energy": ImportedExportedEnergyHandler(should_export_plots),
             "bills": MarketEnergyBills(should_export_plots),
-            "market_summary": MarketSummaryInfo(should_export_plots)
+            "market_summary": MarketSummaryInfo(should_export_plots),
         }
 
-=======
-        }
-
-        if is_scm:
-            self.results_mapping["bills"] = SCMBills()
-            self.results_mapping["kpi"] = SCMKPI()
-        else:
-            self.results_mapping["bills"] = MarketEnergyBills(should_export_plots)
-            self.results_mapping["market_summary"] = MarketSummaryInfo(should_export_plots)
-            self.results_mapping["imported_exported_energy"] = ImportedExportedEnergyHandler(
-                should_export_plots
-            )
-
->>>>>>> 8a118592
         self._total_memory_utilization_kb = 0.0
 
     def _update_memory_utilization(self):
@@ -77,12 +63,7 @@
         for result_object in self.results_mapping.values():
             try:
                 result_object.update(area_dict, core_stats, current_market_slot)
-<<<<<<< HEAD
-            # pylint: disable=broad-except
-            except Exception as ex:
-=======
             except Exception as ex:  # pylint: disable=broad-except
->>>>>>> 8a118592
                 logging.error(
                     "Result calculation failed on market slot %s with error %s, %s",
                     current_market_slot,
@@ -132,17 +113,9 @@
         """Get dict with all the results in format that can be saved to the DB."""
         results = {k: v.ui_formatted_results for k, v in self.results_mapping.items()}
         results["bids_offers_trades"] = self.bids_offers_trades
-<<<<<<< HEAD
-        results["cumulative_market_fees"] = \
-            self.results_mapping["bills"].cumulative_fee_all_markets_whole_sim
-=======
-        if not self._is_scm:
-            results["cumulative_market_fees"] = self.results_mapping[
-                "bills"
-            ].cumulative_fee_all_markets_whole_sim
-        else:
-            results["cumulative_market_fees"] = 0.0
->>>>>>> 8a118592
+        results["cumulative_market_fees"] = self.results_mapping[
+            "bills"
+        ].cumulative_fee_all_markets_whole_sim
         return results
 
     @property
@@ -164,7 +137,8 @@
         self.results_mapping = {
             "cumulative_net_energy_flow": CumulativeNetEnergyFlow(),
             "bills": SCMBills(),
-            "kpi": SCMKPI()}
+            "kpi": SCMKPI(),
+        }
 
     @property
     def all_db_results(self) -> Dict:
