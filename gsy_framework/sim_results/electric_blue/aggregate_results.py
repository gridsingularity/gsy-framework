--- conflicted
+++ resolved
@@ -12,26 +12,6 @@
 # Used by forward markets; the following dictionary defines
 # what aggregations are needed for each market type.
 MARKET_RESOLUTIONS = {
-<<<<<<< HEAD
-    AvailableMarketTypes.YEAR_FORWARD: [AggregationResolution.RES_1_YEAR,
-                                        AggregationResolution.RES_1_MONTH,
-                                        AggregationResolution.RES_1_WEEK,
-                                        AggregationResolution.RES_1_DAY,
-                                        AggregationResolution.RES_1_HOUR,
-                                        AggregationResolution.RES_15_MIN],
-    AvailableMarketTypes.MONTH_FORWARD: [AggregationResolution.RES_1_MONTH,
-                                         AggregationResolution.RES_1_WEEK,
-                                         AggregationResolution.RES_1_DAY,
-                                         AggregationResolution.RES_1_HOUR,
-                                         AggregationResolution.RES_15_MIN],
-    AvailableMarketTypes.WEEK_FORWARD: [AggregationResolution.RES_1_WEEK,
-                                        AggregationResolution.RES_1_DAY,
-                                        AggregationResolution.RES_1_HOUR,
-                                        AggregationResolution.RES_15_MIN],
-    AvailableMarketTypes.DAY_FORWARD: [AggregationResolution.RES_1_HOUR,
-                                       AggregationResolution.RES_15_MIN],
-    AvailableMarketTypes.INTRADAY: [AggregationResolution.RES_15_MIN],
-=======
     AvailableMarketTypes.YEAR_FORWARD: [
         AggregationResolution.RES_1_YEAR,
         AggregationResolution.RES_1_MONTH,
@@ -57,7 +37,6 @@
     AvailableMarketTypes.INTRADAY: [
         AggregationResolution.RES_15_MINUTES
     ]
->>>>>>> 1c69f74e
 }
 
 
