--- conflicted
+++ resolved
@@ -22,12 +22,8 @@
     time_slots_to_aggregate = []
     for time_slot in sorted_time_slots:
         if time_slot >= next_time:
-<<<<<<< HEAD
             time_slot_str = time_slots_to_aggregate[0].format(DATE_TIME_FORMAT)
-            result[time_slot_str] = aggregator_fn(
-=======
-            yield time_slots_to_aggregate[0], aggregator_fn(
->>>>>>> 1c69f74e
+            yield time_slot_str, aggregator_fn(
                 [timeseries_data[t] for t in time_slots_to_aggregate])
             time_slots_to_aggregate = [time_slot]
             next_time += resolution
@@ -36,12 +32,8 @@
 
     if time_slots_to_aggregate:
         # aggregate any remaining time_slots in the buffer
-<<<<<<< HEAD
         time_slot_str = time_slots_to_aggregate[0].format(DATE_TIME_FORMAT)
-        result[time_slot_str] = aggregator_fn(
-=======
-        yield time_slots_to_aggregate[0], aggregator_fn(
->>>>>>> 1c69f74e
+        yield time_slot_str, aggregator_fn(
             [timeseries_data[t] for t in time_slots_to_aggregate])
 
 
