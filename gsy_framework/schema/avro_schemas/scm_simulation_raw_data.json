--- conflicted
+++ resolved
@@ -24,30 +24,8 @@
               "name": "HomeAfterMeterData",
               "type": "record",
               "fields": [
-<<<<<<< HEAD
                 {"name": "_self_production_for_community_kWh", "type": "float"},
                 {"name": "allocated_community_energy_kWh", "type": "float"},
-                {"name": "community_total_production_kWh", "type": "float"},
-                {"name": "consumption_kWh", "type": "float"},
-                {"name": "energy_bought_from_community_kWh", "type": "float"},
-                {"name": "energy_need_kWh", "type": "float"},
-                {"name": "energy_sold_to_grid_kWh", "type": "float"},
-                {"name": "energy_surplus_kWh", "type": "float"},
-                {"name": "feed_in_tariff", "type": "float"},
-                {"name": "fixed_monthly_fee", "type": "float"},
-                {"name": "grid_import_fee_const", "type": "float"},
-                {"name": "grid_export_fee_const", "type": "float"},
-                {"name": "virtual_compensation", "type": "float"},
-                {"name": "home_name", "type": "string"},
-                {"name": "home_uuid", "type": "string"},
-                {"name": "market_maker_rate", "type": "float"},
-                {"name": "marketplace_monthly_fee", "type": "float"},
-                {"name": "assistance_monthly_fee", "type": "float"},
-                {"name": "production_kWh", "type": "float"},
-                {"name": "self_consumed_energy_kWh", "type": "float"},
-                {"name": "sharing_coefficient_percent", "type": "float"},
-                {"name": "taxes_surcharges", "type": "float"},
-=======
                 {
                   "name": "_self_production_for_community_kWh",
                   "type": "float"
@@ -118,7 +96,6 @@
                     }
                   }
                 },
->>>>>>> af0cb5ab
                 {
                   "name": "asset_energy_requirements_kWh",
                   "type": {
@@ -248,17 +225,6 @@
               "name": "CommunityAfterMeterData",
               "type": "record",
               "fields": [
-<<<<<<< HEAD
-                {"name": "community_uuid", "type": "string"},
-                {"name": "consumption_kWh", "type": "float"},
-                {"name": "energy_bought_from_community_kWh", "type": "float"},
-                {"name": "energy_need_kWh", "type": "float"},
-                {"name": "energy_sold_to_grid_kWh", "type": "float"},
-                {"name": "energy_surplus_kWh", "type": "float"},
-                {"name": "production_kWh", "type": "float"},
-                {"name": "self_consumed_energy_kWh", "type": "float"},
-                {"name": "virtual_compensation", "type": "float"},
-=======
                 {
                   "name": "community_uuid",
                   "type": "string"
@@ -291,7 +257,6 @@
                   "name": "self_consumed_energy_kWh",
                   "type": "float"
                 },
->>>>>>> af0cb5ab
                 {
                   "name": "trades",
                   "type": {
@@ -322,39 +287,6 @@
               "name": "Bills",
               "type": "record",
               "fields": [
-<<<<<<< HEAD
-                {"name": "_max_community_savings_percent", "type": "float"},
-                {"name": "_min_community_savings_percent", "type": "float"},
-                {"name": "base_energy_bill", "type": "float"},
-                {"name": "base_energy_bill_excl_revenue", "type": "float"},
-                {"name": "base_energy_bill_revenue", "type": "float"},
-                {"name": "bought_from_community", "type": "float"},
-                {"name": "bought_from_grid", "type": "float"},
-                {"name": "earned_from_community", "type": "float"},
-                {"name": "earned_from_grid", "type": "float"},
-                {"name": "energy_benchmark", "type": ["float", "null"]},
-                {"name": "fixed_fee", "type": "float"},
-                {"name": "grid_fees", "type": "float"},
-                {"name": "gsy_energy_bill", "type": "float"},
-                {"name": "gsy_energy_bill_excl_revenue", "type": "float"},
-                {"name": "gsy_energy_bill_excl_revenue_without_fees", "type": "float"},
-                {"name": "gsy_energy_bill_excl_fees", "type": "float"},
-                {"name": "gsy_energy_bill_revenue", "type": "float"},
-                {"name": "gsy_total_benefit", "type": "float"},
-                {"name": "home_balance", "type": "float"},
-                {"name": "home_balance_kWh", "type": "float"},
-                {"name": "marketplace_fee", "type": "float"},
-                {"name": "assistance_fee", "type": "float"},
-                {"name": "savings", "type": "float"},
-                {"name": "savings_percent", "type": "float"},
-                {"name": "self_consumed_savings", "type": "float"},
-                {"name": "sold_to_community", "type": "float"},
-                {"name": "sold_to_grid", "type": "float"},
-                {"name": "virtual_compensation", "type": "float"},
-                {"name": "spent_to_community", "type": "float"},
-                {"name": "spent_to_grid", "type": "float"},
-                {"name": "tax_surcharges", "type": "float"}
-=======
                 {
                   "name": "_max_community_savings_percent",
                   "type": "float"
@@ -472,7 +404,6 @@
                     }
                   ]
                 }
->>>>>>> af0cb5ab
               ]
             }
           ]
