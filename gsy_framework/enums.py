--- conflicted
+++ resolved
@@ -54,32 +54,17 @@
 class AggregationResolution(Enum):
     """Available aggregation resolutions for forward markets."""
 
-<<<<<<< HEAD
-    RES_15_MIN = 1
-    RES_1_HOUR = 2
-    RES_1_DAY = 3
-    RES_1_WEEK = 4
-    RES_1_MONTH = 5
-    RES_1_YEAR = 6
-=======
     RES_15_MINUTES = 0
     RES_1_HOUR = 1
     RES_1_WEEK = 2
     RES_1_MONTH = 3
     RES_1_YEAR = 4
->>>>>>> 1c69f74e
 
     def duration(self):
         """Get duration object based on resolution."""
         return {
-<<<<<<< HEAD
-            self.RES_15_MIN: duration(minutes=15),
-            self.RES_1_HOUR: duration(hours=1),
-            self.RES_1_DAY: duration(days=1),
-=======
             self.RES_15_MINUTES: duration(minutes=15),
             self.RES_1_HOUR: duration(hours=1),
->>>>>>> 1c69f74e
             self.RES_1_WEEK: duration(weeks=1),
             self.RES_1_MONTH: duration(months=1),
             self.RES_1_YEAR: duration(years=1)
