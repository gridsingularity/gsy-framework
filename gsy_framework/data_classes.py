"""
Copyright 2018 Grid Singularity
This file is part of Grid Singularity Exchange.

This program is free software: you can redistribute it and/or modify
it under the terms of the GNU General Public License as published by
the Free Software Foundation, either version 3 of the License, or
(at your option) any later version.

This program is distributed in the hope that it will be useful,
but WITHOUT ANY WARRANTY; without even the implied warranty of
MERCHANTABILITY or FITNESS FOR A PARTICULAR PURPOSE.  See the
GNU General Public License for more details.

You should have received a copy of the GNU General Public License
along with this program.  If not, see <http://www.gnu.org/licenses/>.
"""
# pylint: disable=invalid-name
# pylint: disable=redefined-builtin
# pylint: disable=too-many-arguments
# pylint: disable=too-many-instance-attributes
# pylint: disable=too-many-locals
# pylint: disable=no-member

import json
from copy import deepcopy
from dataclasses import dataclass, field, asdict
from typing import List, Dict, Optional, Tuple, Union

from pendulum import DateTime

from gsy_framework.constants_limits import DEFAULT_PRECISION
from gsy_framework.utils import (
    limit_float_precision, datetime_to_string_incl_seconds, key_in_dict_and_not_none,
    str_to_pendulum_datetime)


def json_datetime_serializer(datetime_obj: DateTime) -> Optional[str]:
    """Define how to convert datetime objects while serializing to json."""
    if isinstance(datetime_obj, DateTime):
        return datetime_to_string_incl_seconds(datetime_obj)
    return None


class BaseBidOffer:
    """Base class defining shared functionality of Bid and Offer market structures."""
    def __init__(self, id: str, creation_time: DateTime, price: float, energy: float,
                 original_price: Optional[float] = None, time_slot: DateTime = None,
                 attributes: Dict = None, requirements: List[Dict] = None):
        self.id = str(id)
        self.creation_time = creation_time
        self.time_slot = time_slot  # market slot of creation
        self.original_price = original_price or price
        self.price = limit_float_precision(price)
        self.energy = limit_float_precision(energy)
        self.attributes = attributes
        self.requirements = requirements
        self.type = self.__class__.__name__

    @property
    def energy_rate(self) -> float:
        """Dynamically calculate rate of energy."""
        return limit_float_precision(self.price / self.energy)

    def update_price(self, price: float) -> None:
        """Update price member."""
        self.price = price

    def update_energy(self, energy: float) -> None:
        """Update energy member."""
        self.energy = energy

    def to_json_string(self, **kwargs) -> str:
        """Convert the Offer or Bid object into its JSON representation.

        Args:
            **kwargs: additional key-value pairs to be added to the JSON representation.
        """
        obj_dict = deepcopy(self.__dict__)
        if kwargs:
            obj_dict = {**obj_dict, **kwargs}

        obj_dict["energy_rate"] = self.energy_rate
        return json.dumps(obj_dict, default=json_datetime_serializer)

    def serializable_dict(self) -> Dict:
        """Return a json serializable representation of the class."""
        return {
            "type": self.type,
            "id": self.id,
            "energy": self.energy,
            "energy_rate": self.energy_rate,
            "original_price": self.original_price,
            "creation_time": datetime_to_string_incl_seconds(self.creation_time),
            "time_slot": datetime_to_string_incl_seconds(self.time_slot),
            "attributes": self.attributes,
            "requirements": self.requirements
        }

    @classmethod
    def from_json(cls, offer_or_bid: str) -> Union["Offer", "Bid"]:
        """De-serialize orders from json string."""
        offer_bid_dict = json.loads(offer_or_bid)
        object_type = offer_bid_dict.pop("type", None)
        if not object_type:
            assert False, "from_json expects a json string containing the 'type' key"
        offer_bid_dict.pop("energy_rate", None)
        if offer_bid_dict.get("creation_time"):
            offer_bid_dict["creation_time"] = (
                str_to_pendulum_datetime(offer_bid_dict["creation_time"]))
        else:
            offer_bid_dict["creation_time"] = None
        if offer_bid_dict.get("time_slot"):
            offer_bid_dict["time_slot"] = str_to_pendulum_datetime(offer_bid_dict["time_slot"])
        if object_type == "Offer":
            return Offer(**offer_bid_dict)
        if object_type == "Bid":
            return Bid(**offer_bid_dict)
        assert False, "the type member needs to be set to one of ('Bid', 'Offer')."

    @property
    def accumulated_grid_fees(self):
        """Return the accumulated grid fees alongside the path of the order."""
        return 0


@dataclass
class TraderDetails:
<<<<<<< HEAD
    name: str
    uuid: str
    origin: str
    origin_uuid: str
=======
    """
    Details about the trader. Includes trader name and unique identifier, and also the original
    trader for this order.
    """
    name: str
    uuid: str
    origin: Optional[str] = None
    origin_uuid: Optional[str] = None
>>>>>>> 48b5b734

    def __eq__(self, other: "TraderDetails") -> bool:
        return (
            self.name == other.name and
            self.origin == other.origin and
            self.uuid == other.uuid and
            self.origin_uuid == other.origin_uuid
        )

<<<<<<< HEAD
=======
    def serializable_dict(self) -> Dict:
        """Return a json serializable representation of the class."""
        return {
            "name": self.name,
            "origin": self.origin,
            "origin_uuid": self.origin_uuid,
            "uuid": self.uuid
        }

    @staticmethod
    def from_json(json_dict) -> "TraderDetails":
        """Get a TraderDetails object from a JSON dict."""
        return TraderDetails(**json_dict)

>>>>>>> 48b5b734

class Offer(BaseBidOffer):
    """Offer class"""
    def __init__(self, id: str, creation_time: DateTime, price: float,
                 energy: float, seller: TraderDetails, original_price: Optional[float] = None,
                 attributes: Dict = None, requirements: List[Dict] = None,
                 time_slot: DateTime = None):
        super().__init__(id=id, creation_time=creation_time, price=price, energy=energy,
                         original_price=original_price,
                         attributes=attributes, requirements=requirements, time_slot=time_slot)
<<<<<<< HEAD
        self.seller = TraderDetails(
            seller, seller_id, seller_origin, seller_origin_id)
=======
        self.seller = seller
>>>>>>> 48b5b734

    def __hash__(self) -> int:
        return hash(self.id)

    def __repr__(self) -> str:
        return (
            f"<Offer('{self.id!s:.6s}', '{self.energy} kWh@{self.price}',"
            f" '{self.seller.name} {self.energy_rate}'>")

    def __str__(self) -> str:
        return (f"{{{self.id!s:.6s}}} [origin: {self.seller.origin}] "
                f"[{self.seller.name}]: {self.energy} kWh @ {self.price} "
                f"@ {self.energy_rate}")

    def serializable_dict(self) -> Dict:
        """Return a json serializable representation of the class."""
<<<<<<< HEAD
        return {**super().serializable_dict(),
                "seller": self.seller.name,
                "seller_origin": self.seller.origin,
                "seller_origin_id": self.seller.origin_uuid,
                "seller_id": self.seller.uuid,
                }
=======
        return {**super().serializable_dict(), "seller": self.seller.serializable_dict()}

    def to_json_string(self, **kwargs) -> str:
        """Convert the Offer object into its JSON representation."""
        if self.seller:
            kwargs["seller"] = self.seller.serializable_dict()
        return super().to_json_string(**kwargs)

    @classmethod
    def from_json(cls, offer_or_bid: str) -> "Offer":
        offer = super().from_json(offer_or_bid)
        json_dict = json.loads(offer_or_bid)
        if "seller" in json_dict:
            offer.seller = TraderDetails.from_json(json_dict["seller"])
        return offer
>>>>>>> 48b5b734

    @staticmethod
    def from_dict(offer: Dict) -> "Offer":
        """Deserialize an offer dict."""

        return Offer(
            id=offer["id"],
            creation_time=str_to_pendulum_datetime(offer["creation_time"]),
            time_slot=str_to_pendulum_datetime(offer["time_slot"]),
            energy=offer["energy"],
            price=offer["energy"] * offer["energy_rate"],
            original_price=offer.get("original_price"),
            seller=TraderDetails(
                name=offer.get("seller"),
                origin=offer.get("seller_origin"),
                origin_uuid=offer.get("seller_origin_id"),
                uuid=offer.get("seller_id"),
            ),
            attributes=offer.get("attributes"),
            requirements=offer.get("requirements"))

    def __eq__(self, other: "Offer") -> bool:
        return (self.id == other.id and
                self.seller == other.seller and
                self.attributes == other.attributes and
                self.requirements == other.requirements and
                self.creation_time == other.creation_time and
                self.time_slot == other.time_slot)

    def csv_values(self) -> Tuple:
        """Return values of class members that are needed for creation of CSV export."""
        rate = round(self.energy_rate, 4)
        return self.creation_time, rate, self.energy, self.price, self.seller.name

    @classmethod
    def csv_fields(cls) -> Tuple:
        """Return labels for csv_values for CSV export."""
        return "creation_time", "rate [ct./kWh]", "energy [kWh]", "price [ct.]", "seller"

    @property
    def accumulated_grid_fees(self):
        """Return the accumulated grid fees alongside the path of the offer."""
        return self.price - self.original_price

    @staticmethod
    def copy(offer: "Offer") -> "Offer":
        """Return a copy of an offer Object."""
<<<<<<< HEAD
        return Offer(offer.id, offer.creation_time, offer.price, offer.energy,
                     offer.seller.name, offer.original_price,
                     offer.seller.origin, offer.seller.origin_uuid,
                     offer.seller.uuid, attributes=offer.attributes,
                     requirements=offer.requirements, time_slot=offer.time_slot)
=======
        return Offer(
            offer.id, offer.creation_time, offer.price, offer.energy, seller=offer.seller,
            original_price=offer.original_price, attributes=offer.attributes,
            requirements=offer.requirements, time_slot=offer.time_slot)
>>>>>>> 48b5b734


class Bid(BaseBidOffer):
    """Bid class."""
    def __init__(self, id: str, creation_time: DateTime, price: float,
                 energy: float, buyer: TraderDetails,
                 original_price: Optional[float] = None,
                 attributes: Dict = None,
                 requirements: List[Dict] = None,
                 time_slot: Optional[DateTime] = None
                 ):
        super().__init__(id=id, creation_time=creation_time, price=price, energy=energy,
                         original_price=original_price,
                         attributes=attributes, requirements=requirements, time_slot=time_slot)
<<<<<<< HEAD
        self.buyer = TraderDetails(buyer, buyer_id, buyer_origin, buyer_origin_id)
=======
        self.buyer = buyer
>>>>>>> 48b5b734

    def __hash__(self) -> int:
        return hash(self.id)

    def __repr__(self) -> str:
        return (
            f"<Bid {{{self.id!s:.6s}}} [{self.buyer.name}] "
            f"{self.energy} kWh @ {self.price} {self.energy_rate}>"
        )

    def __str__(self) -> str:
        return (
            f"{{{self.id!s:.6s}}} [origin: {self.buyer.origin}] [{self.buyer.name}] "
            f"{self.energy} kWh @ {self.price} {self.energy_rate}"
        )

    def serializable_dict(self) -> Dict:
        """Return a json serializable representation of the class."""
        return {**super().serializable_dict(),
                "buyer_origin": self.buyer.origin,
<<<<<<< HEAD
                "buyer_origin_id": self.buyer.name,
=======
                "buyer_origin_id": self.buyer.origin_uuid,
>>>>>>> 48b5b734
                "buyer_id": self.buyer.uuid,
                "buyer": self.buyer.name,
                }

    @classmethod
    def from_json(cls, offer_or_bid: str) -> "Bid":
        bid = super().from_json(offer_or_bid)
        json_dict = json.loads(offer_or_bid)
        if "buyer" in json_dict:
            bid.buyer = TraderDetails(
                name=json_dict["buyer"],
                uuid=json_dict["buyer_id"],
                origin=json_dict.get("buyer_origin"),
                origin_uuid=json_dict.get("buyer_origin_id"),
            )
        return bid

    def to_json_string(self, **kwargs) -> str:
        """Convert the Offer object into its JSON representation."""
        if self.buyer:
            kwargs["buyer"] = self.buyer.serializable_dict()
        return super().to_json_string(**kwargs)

    @staticmethod
    def from_dict(bid: Dict) -> "Bid":
        """Deserialize a bid dict."""

        return Bid(
            id=bid["id"],
            creation_time=str_to_pendulum_datetime(bid["creation_time"]),
            energy=bid["energy"],
            price=bid["energy"] * bid["energy_rate"],
            original_price=bid.get("original_price"),
            buyer=TraderDetails(
                name=bid.get("buyer"),
                origin=bid.get("buyer_origin"),
                origin_uuid=bid.get("buyer_origin_id"),
                uuid=bid.get("buyer_id")),
            attributes=bid.get("attributes"),
            requirements=bid.get("requirements"),
            time_slot=str_to_pendulum_datetime(bid.get("time_slot"))
        )

    def csv_values(self) -> Tuple:
        """Return values of class members that are needed for creation of CSV export."""
        rate = round(self.energy_rate, 4)
        return self.creation_time, rate, self.energy, self.price, self.buyer.name

    @classmethod
    def csv_fields(cls) -> Tuple:
        """Return labels for csv_values for CSV export."""
        return "creation_time", "rate [ct./kWh]", "energy [kWh]", "price [ct.]", "buyer"

    @property
    def accumulated_grid_fees(self):
        """Return the accumulated grid fees alongside the path of the bid."""
        return self.original_price - self.price

    def __eq__(self, other: "Bid") -> bool:
        return (self.id == other.id and
                self.buyer == other.buyer and
                self.attributes == other.attributes and
                self.requirements == other.requirements and
                self.creation_time == other.creation_time and
                self.time_slot == other.time_slot)


@dataclass
class TradeBidOfferInfo:
    """Class that contains information about the original bid or offer."""
    original_bid_rate: Optional[float]
    propagated_bid_rate: Optional[float]
    original_offer_rate: Optional[float]
    propagated_offer_rate: Optional[float]
    trade_rate: Optional[float]
    matching_requirements: Optional[Dict] = None

    def to_json_string(self) -> str:
        """Return json string of the representation."""
        return json.dumps(asdict(self), default=json_datetime_serializer)

    @staticmethod
    def from_json(trade_bid_offer_info: str) -> "TradeBidOfferInfo":
        """Return TradeBidOfferInfo object from json representation."""
        info_dict = json.loads(trade_bid_offer_info)
        return TradeBidOfferInfo(**info_dict)


class Trade:
    """Trade class."""
    def __init__(self, id: str, creation_time: DateTime,
                 seller: TraderDetails, buyer: TraderDetails,
                 traded_energy: float, trade_price: float,
                 offer: Offer = None,
                 bid: Bid = None,
                 residual: Optional[Union[Offer, Bid]] = None,
                 already_tracked: bool = False,
                 offer_bid_trade_info: Optional[TradeBidOfferInfo] = None,
                 fee_price: Optional[float] = None, time_slot: Optional[DateTime] = None,
                 matching_requirements: Optional[Dict] = None):

        self.id = str(id)
        self.creation_time = creation_time
        self.time_slot = time_slot  # market slot of creation
        self.traded_energy = traded_energy
        self.trade_price = trade_price
        self.residual = residual
        self.already_tracked = already_tracked
        self.offer_bid_trade_info = offer_bid_trade_info
        self.fee_price = fee_price
<<<<<<< HEAD
        # self.seller = seller
        # self.buyer = buyer
=======
        self.seller = seller
        self.buyer = buyer
>>>>>>> 48b5b734
        # self.seller_origin = seller_origin
        # self.buyer_origin = buyer_origin
        # self.seller_origin_id = seller_origin_id
        # self.buyer_origin_id = buyer_origin_id
        # self.seller_id = seller_id
        # self.buyer_id = buyer_id
<<<<<<< HEAD
        bid_details = TraderDetails(buyer, buyer_id, buyer_origin, buyer_origin_id) if not bid else bid.buyer
        offer_details = TraderDetails(seller, seller_id, seller_origin, seller_origin_id) if not offer else offer.seller
=======
>>>>>>> 48b5b734
        self.matching_requirements = matching_requirements
        self.match_details = {
            "offer": offer_details, "bid": bid_details
        }

    @property
    def seller(self):
        return self.match_details["offer"].name

    @property
    def buyer(self):
        return self.match_details["bid"].buyer

    @property
    def seller(self):
        return self.match_details["offer"].seller

    def __str__(self) -> str:
        return (
            f"{{{self.id!s:.6s}}} "
<<<<<<< HEAD
            f"[origin: {self.match_details['offer'].seller_origin} -> "
            f"{self.match_details['bid'].buyer_origin}] "
            f"[{self.match_details['offer'].seller} -> {self.match_details['bid'].buyer}] "
=======
            f"[origin: {self.seller.origin} -> "
            f"{self.buyer.origin}] "
            f"[{self.seller.name} -> {self.buyer.name}] "
>>>>>>> 48b5b734
            f"{self.traded_energy} kWh @ {self.trade_price} {round(self.trade_rate, 8)} "
            f"{self.match_details['offer'].id if self.match_details['offer'] else ''} "
            f"{self.match_details['bid'].id if self.match_details['bid'] else ''} "
            f"[fee: {self.fee_price} cts.] "
            f"{self.matching_requirements or ''}")

    @classmethod
    def csv_fields(cls) -> Tuple:
        """Return labels for csv_values for CSV export."""
        return ("creation_time", "rate [ct./kWh]", "energy [kWh]", "seller", "buyer",
                "matching_requirements")

    def csv_values(self) -> Tuple:
        """Return values of class members that are needed for creation of CSV export."""
        rate = round(self.trade_rate, 4)
        return (self.creation_time, rate, self.traded_energy, self.seller, self.buyer,
                self.matching_requirements)

    def to_json_string(self) -> str:
        """Return json string of the representation."""
        # __dict__ instead of asdict to not recursively deserialize objects
        trade_dict = deepcopy(self.__dict__)
        if trade_dict["match_details"]["offer"] is not None:
            trade_dict["match_details"]["offer"] = (
                trade_dict["match_details"]["offer"].to_json_string())
        if trade_dict["match_details"]["bid"] is not None:
            trade_dict["match_details"]["bid"] = (
                trade_dict["match_details"]["bid"].to_json_string())
        if key_in_dict_and_not_none(trade_dict, "residual"):
            trade_dict["residual"] = trade_dict["residual"].to_json_string()
        if key_in_dict_and_not_none(trade_dict, "offer_bid_trade_info"):
            trade_dict["offer_bid_trade_info"] = (
                trade_dict["offer_bid_trade_info"].to_json_string())
        return json.dumps(trade_dict, default=json_datetime_serializer)

    @classmethod
    def from_json(cls, trade_string) -> "Trade":
        """De-serialize trade from json string."""
        trade_dict = json.loads(trade_string)
        if trade_dict["match_details"]["offer"] is not None:
            trade_dict["offer"] = BaseBidOffer.from_json(trade_dict["match_details"]["offer"])
        if trade_dict["match_details"]["bid"] is not None:
            trade_dict["bid"] = BaseBidOffer.from_json(trade_dict["match_details"]["bid"])
        trade_dict.pop("match_details")
        if trade_dict.get("residual"):
            trade_dict["residual"] = BaseBidOffer.from_json(trade_dict["residual"])
        if trade_dict.get("creation_time"):
            trade_dict["creation_time"] = str_to_pendulum_datetime(trade_dict["creation_time"])
        else:
            trade_dict["creation_time"] = None
        if trade_dict.get("time_slot"):
            trade_dict["time_slot"] = str_to_pendulum_datetime(trade_dict["time_slot"])
        if trade_dict.get("offer_bid_trade_info"):
            trade_dict["offer_bid_trade_info"] = (
                TradeBidOfferInfo.from_json(trade_dict["offer_bid_trade_info"]))
        return Trade(**trade_dict)

    @property
    def is_bid_trade(self) -> bool:
        """Check if the instance is a bid trade."""
        return self.match_details["bid"] is not None

    @property
    def is_offer_trade(self) -> bool:
        """Check if the instance is an offer trade."""
        return self.match_details["offer"] is not None

    @property
    def trade_rate(self):
        """Return the energy rate of the trade."""
        return round(self.trade_price / self.traded_energy, DEFAULT_PRECISION)

    def serializable_dict(self) -> Dict:
        """Return a json serializable representation of the class."""
        return {
            "type": "Trade",
            "match_type": (
                "Bid" if self.match_details["bid"] is not None else "Offer"
            ),
            "id": self.id,
            "offer_bid_id": (
                self.match_details["bid"].id
                if self.match_details["bid"] else self.match_details["offer"].id),
            "residual_id": self.residual.id if self.residual is not None else None,
            "energy": self.traded_energy,
            "energy_rate": self.trade_rate,
            "price": self.trade_price,
            "buyer": self.match_details["bid"].buyer,
<<<<<<< HEAD
            "buyer_origin": self.match_details["bid"].buyer_origin,
            "seller_origin": self.match_details["offer"].seller_origin,
            "seller_origin_id": self.match_details["offer"].seller_origin_id,
            "buyer_origin_id": self.match_details["bid"].buyer_origin_id,
            "seller_id": self.match_details["offer"].seller_id,
            "buyer_id": self.match_details["bid"].buyer_id,
            "seller": self.match_details["offer"].seller,
=======
            "buyer_origin": self.buyer.origin,
            "seller_origin": self.seller.origin,
            "seller_origin_id": self.seller.origin_uuid,
            "buyer_origin_id": self.buyer.origin_uuid,
            "seller_id": self.seller.uuid,
            "buyer_id": self.buyer.uuid,
            "seller": self.seller.name,
>>>>>>> 48b5b734
            "fee_price": self.fee_price,
            "creation_time": datetime_to_string_incl_seconds(self.creation_time),
            "time_slot": datetime_to_string_incl_seconds(self.time_slot),
        }

    def __eq__(self, other: "Trade") -> bool:
        return (
            self.id == other.id and
            self.creation_time == other.creation_time and
            self.time_slot == other.time_slot and
<<<<<<< HEAD
            self.match_details["offer"] == self.match_details["offer"] and
            self.match_details["bid"] == self.match_details["bid"] and
=======
            self.match_details["offer"] == other.match_details["offer"] and
            self.match_details["bid"] == other.match_details["bid"] and
            self.seller == other.seller and
            self.buyer == other.buyer and
>>>>>>> 48b5b734
            self.traded_energy == other.traded_energy and
            self.trade_price == other.trade_price and
            self.residual == other.residual and
            self.already_tracked == other.already_tracked and
            self.offer_bid_trade_info == other.offer_bid_trade_info
        )


class BalancingOffer(Offer):
    """BalancingOffer class."""

    def __repr__(self) -> str:
        return (f"<BalancingOffer('{self.id!s:.6s}', "
                f"'{self.energy} kWh@{self.price}', "
                f"'{self.seller.name} {self.energy_rate}'>")

    def __str__(self) -> str:
        return (f"<BalancingOffer{{{self.id!s:.6s}}} [{self.seller.name}]: "
                f"{self.energy} kWh @ {self.price} @ {self.energy_rate}>")


class BalancingTrade(Trade):
    """BalancingTrade class."""
    def __str__(self) -> str:
        return (
            f"{{{self.id!s:.6s}}} [{self.seller} -> {self.buyer}] "
            f"{self.traded_energy} kWh @ {self.trade_price}"
            f" {self.trade_rate} "
            f"{self.match_details['offer'].id if self.match_details['offer'] else ''} "
            f"{self.match_details['bid'].id if self.match_details['bid'] else ''} "
        )


@dataclass
class BidOfferMatch:
    """Representation of a market match."""
    market_id: str
    time_slot: str
    bid: Bid.serializable_dict
    selected_energy: float
    offer: Offer.serializable_dict
    trade_rate: float
    matching_requirements: Optional[Dict] = None

    def __post_init__(self):
        self.bid = deepcopy(self.bid)
        self.offer = deepcopy(self.offer)

    def serializable_dict(self) -> Dict:
        """Return a json serializable representation of the class."""
        return {
            "market_id": self.market_id,
            "time_slot": self.time_slot,
            "bid": self.bid,
            "offer": self.offer,
            "selected_energy": self.selected_energy,
            "trade_rate": self.trade_rate,
            "matching_requirements": self.matching_requirements
        }

    @classmethod
    def from_dict(cls, bid_offer_match: Dict) -> Optional["BidOfferMatch"]:
        """Receive a serializable dict of BidOfferMatch and return a BidOfferMatch object."""
        if cls.is_valid_dict(bid_offer_match):
            return BidOfferMatch(**bid_offer_match)
        return None

    @classmethod
    def is_valid_dict(cls, bid_offer_match: Dict) -> bool:
        """Check whether a serialized dict can be a valid BidOfferMatch instance."""
        is_valid = True
        required_arguments = (
            "market_id", "time_slot", "bid", "offer", "selected_energy", "trade_rate")
        if not all(key in bid_offer_match for key in required_arguments):
            is_valid = False
        elif not isinstance(bid_offer_match["market_id"], str):
            is_valid = False
        elif not isinstance(bid_offer_match["selected_energy"], (int, float)):
            is_valid = False
        elif not isinstance(bid_offer_match["trade_rate"], (int, float)):
            is_valid = False
        elif not (bid_offer_match.get("matching_requirements") is None or
                  isinstance(bid_offer_match.get("matching_requirements"), Dict)):
            is_valid = False
        return is_valid

    @property
    def bid_energy(self):
        """
        Return the to-be considered bid's energy.

        A bid can have different energy requirements that are prioritized over its energy member.
        """
        if "bid_requirement" in (self.matching_requirements or {}):
            return (
                self.matching_requirements["bid_requirement"].get("energy")
                or self.bid["energy"])
        return self.bid["energy"]

    @property
    def bid_energy_rate(self):
        """
        Return the to-be considered bid's energy.

        A bid can have different energy requirements that are prioritized over its energy member.
        """
        if "bid_requirement" in (self.matching_requirements or {}):
            if "price" in self.matching_requirements["bid_requirement"]:
                return (
                    self.matching_requirements["bid_requirement"].get("price") /
                    self.bid_energy)
        return self.bid["energy_rate"]


@dataclass
class Clearing:
    """Class that contains information about the market clearing."""
    rate: float
    energy: float

    def serializable_dict(self):
        """Return a json serializable representation of the class."""
        return {
            "rate": self.rate,
            "energy": self.energy
        }


@dataclass
class MarketClearingState:
    """MarketClearingState class."""
    cumulative_offers: Dict[str, Dict[DateTime, Dict]] = field(default_factory=dict)
    cumulative_bids: Dict[str, Dict[DateTime, Dict]] = field(default_factory=dict)
    clearing: Dict[str, Dict[DateTime, Clearing]] = field(default_factory=dict)

    @classmethod
    def csv_fields(cls) -> Tuple:
        """Return labels for CSV export."""
        return "creation_time", "rate [ct./kWh]"<|MERGE_RESOLUTION|>--- conflicted
+++ resolved
@@ -26,10 +26,11 @@
 from copy import deepcopy
 from dataclasses import dataclass, field, asdict
 from typing import List, Dict, Optional, Tuple, Union
+from math import isclose
 
 from pendulum import DateTime
 
-from gsy_framework.constants_limits import DEFAULT_PRECISION
+from gsy_framework.constants_limits import DEFAULT_PRECISION, FLOATING_POINT_TOLERANCE
 from gsy_framework.utils import (
     limit_float_precision, datetime_to_string_incl_seconds, key_in_dict_and_not_none,
     str_to_pendulum_datetime)
@@ -112,6 +113,12 @@
             offer_bid_dict["creation_time"] = None
         if offer_bid_dict.get("time_slot"):
             offer_bid_dict["time_slot"] = str_to_pendulum_datetime(offer_bid_dict["time_slot"])
+
+        if offer_bid_dict.get("seller"):
+            offer_bid_dict["seller"] = TraderDetails.from_json(offer_bid_dict["seller"])
+        if offer_bid_dict.get("buyer"):
+            offer_bid_dict["buyer"] = TraderDetails.from_json(offer_bid_dict["buyer"])
+
         if object_type == "Offer":
             return Offer(**offer_bid_dict)
         if object_type == "Bid":
@@ -126,12 +133,6 @@
 
 @dataclass
 class TraderDetails:
-<<<<<<< HEAD
-    name: str
-    uuid: str
-    origin: str
-    origin_uuid: str
-=======
     """
     Details about the trader. Includes trader name and unique identifier, and also the original
     trader for this order.
@@ -140,7 +141,6 @@
     uuid: str
     origin: Optional[str] = None
     origin_uuid: Optional[str] = None
->>>>>>> 48b5b734
 
     def __eq__(self, other: "TraderDetails") -> bool:
         return (
@@ -150,8 +150,6 @@
             self.origin_uuid == other.origin_uuid
         )
 
-<<<<<<< HEAD
-=======
     def serializable_dict(self) -> Dict:
         """Return a json serializable representation of the class."""
         return {
@@ -166,7 +164,6 @@
         """Get a TraderDetails object from a JSON dict."""
         return TraderDetails(**json_dict)
 
->>>>>>> 48b5b734
 
 class Offer(BaseBidOffer):
     """Offer class"""
@@ -177,12 +174,7 @@
         super().__init__(id=id, creation_time=creation_time, price=price, energy=energy,
                          original_price=original_price,
                          attributes=attributes, requirements=requirements, time_slot=time_slot)
-<<<<<<< HEAD
-        self.seller = TraderDetails(
-            seller, seller_id, seller_origin, seller_origin_id)
-=======
         self.seller = seller
->>>>>>> 48b5b734
 
     def __hash__(self) -> int:
         return hash(self.id)
@@ -199,14 +191,6 @@
 
     def serializable_dict(self) -> Dict:
         """Return a json serializable representation of the class."""
-<<<<<<< HEAD
-        return {**super().serializable_dict(),
-                "seller": self.seller.name,
-                "seller_origin": self.seller.origin,
-                "seller_origin_id": self.seller.origin_uuid,
-                "seller_id": self.seller.uuid,
-                }
-=======
         return {**super().serializable_dict(), "seller": self.seller.serializable_dict()}
 
     def to_json_string(self, **kwargs) -> str:
@@ -222,7 +206,6 @@
         if "seller" in json_dict:
             offer.seller = TraderDetails.from_json(json_dict["seller"])
         return offer
->>>>>>> 48b5b734
 
     @staticmethod
     def from_dict(offer: Dict) -> "Offer":
@@ -236,16 +219,19 @@
             price=offer["energy"] * offer["energy_rate"],
             original_price=offer.get("original_price"),
             seller=TraderDetails(
-                name=offer.get("seller"),
-                origin=offer.get("seller_origin"),
-                origin_uuid=offer.get("seller_origin_id"),
-                uuid=offer.get("seller_id"),
+                name=offer["seller"]["name"],
+                origin=offer["seller"]["origin"],
+                origin_uuid=offer["seller"]["origin_uuid"],
+                uuid=offer["seller"]["uuid"],
             ),
             attributes=offer.get("attributes"),
             requirements=offer.get("requirements"))
 
     def __eq__(self, other: "Offer") -> bool:
         return (self.id == other.id and
+                isclose(self.energy_rate, other.energy_rate, rel_tol=FLOATING_POINT_TOLERANCE) and
+                isclose(self.energy, other.energy, rel_tol=FLOATING_POINT_TOLERANCE) and
+                isclose(self.price, other.price, rel_tol=FLOATING_POINT_TOLERANCE) and
                 self.seller == other.seller and
                 self.attributes == other.attributes and
                 self.requirements == other.requirements and
@@ -270,18 +256,10 @@
     @staticmethod
     def copy(offer: "Offer") -> "Offer":
         """Return a copy of an offer Object."""
-<<<<<<< HEAD
-        return Offer(offer.id, offer.creation_time, offer.price, offer.energy,
-                     offer.seller.name, offer.original_price,
-                     offer.seller.origin, offer.seller.origin_uuid,
-                     offer.seller.uuid, attributes=offer.attributes,
-                     requirements=offer.requirements, time_slot=offer.time_slot)
-=======
         return Offer(
             offer.id, offer.creation_time, offer.price, offer.energy, seller=offer.seller,
             original_price=offer.original_price, attributes=offer.attributes,
             requirements=offer.requirements, time_slot=offer.time_slot)
->>>>>>> 48b5b734
 
 
 class Bid(BaseBidOffer):
@@ -296,11 +274,7 @@
         super().__init__(id=id, creation_time=creation_time, price=price, energy=energy,
                          original_price=original_price,
                          attributes=attributes, requirements=requirements, time_slot=time_slot)
-<<<<<<< HEAD
-        self.buyer = TraderDetails(buyer, buyer_id, buyer_origin, buyer_origin_id)
-=======
         self.buyer = buyer
->>>>>>> 48b5b734
 
     def __hash__(self) -> int:
         return hash(self.id)
@@ -319,16 +293,7 @@
 
     def serializable_dict(self) -> Dict:
         """Return a json serializable representation of the class."""
-        return {**super().serializable_dict(),
-                "buyer_origin": self.buyer.origin,
-<<<<<<< HEAD
-                "buyer_origin_id": self.buyer.name,
-=======
-                "buyer_origin_id": self.buyer.origin_uuid,
->>>>>>> 48b5b734
-                "buyer_id": self.buyer.uuid,
-                "buyer": self.buyer.name,
-                }
+        return {**super().serializable_dict(), "buyer": self.buyer.serializable_dict()}
 
     @classmethod
     def from_json(cls, offer_or_bid: str) -> "Bid":
@@ -336,10 +301,10 @@
         json_dict = json.loads(offer_or_bid)
         if "buyer" in json_dict:
             bid.buyer = TraderDetails(
-                name=json_dict["buyer"],
-                uuid=json_dict["buyer_id"],
-                origin=json_dict.get("buyer_origin"),
-                origin_uuid=json_dict.get("buyer_origin_id"),
+                name=json_dict["buyer"]["name"],
+                uuid=json_dict["buyer"]["uuid"],
+                origin=json_dict["buyer"]["origin"],
+                origin_uuid=json_dict["buyer"]["origin_uuid"],
             )
         return bid
 
@@ -360,10 +325,10 @@
             price=bid["energy"] * bid["energy_rate"],
             original_price=bid.get("original_price"),
             buyer=TraderDetails(
-                name=bid.get("buyer"),
-                origin=bid.get("buyer_origin"),
-                origin_uuid=bid.get("buyer_origin_id"),
-                uuid=bid.get("buyer_id")),
+                name=bid["buyer"]["name"],
+                origin=bid["buyer"]["origin"],
+                origin_uuid=bid["buyer"]["origin_uuid"],
+                uuid=bid["buyer"]["uuid"]),
             attributes=bid.get("attributes"),
             requirements=bid.get("requirements"),
             time_slot=str_to_pendulum_datetime(bid.get("time_slot"))
@@ -436,53 +401,19 @@
         self.already_tracked = already_tracked
         self.offer_bid_trade_info = offer_bid_trade_info
         self.fee_price = fee_price
-<<<<<<< HEAD
-        # self.seller = seller
-        # self.buyer = buyer
-=======
         self.seller = seller
         self.buyer = buyer
->>>>>>> 48b5b734
-        # self.seller_origin = seller_origin
-        # self.buyer_origin = buyer_origin
-        # self.seller_origin_id = seller_origin_id
-        # self.buyer_origin_id = buyer_origin_id
-        # self.seller_id = seller_id
-        # self.buyer_id = buyer_id
-<<<<<<< HEAD
-        bid_details = TraderDetails(buyer, buyer_id, buyer_origin, buyer_origin_id) if not bid else bid.buyer
-        offer_details = TraderDetails(seller, seller_id, seller_origin, seller_origin_id) if not offer else offer.seller
-=======
->>>>>>> 48b5b734
         self.matching_requirements = matching_requirements
         self.match_details = {
-            "offer": offer_details, "bid": bid_details
+            "offer": offer, "bid": bid
         }
-
-    @property
-    def seller(self):
-        return self.match_details["offer"].name
-
-    @property
-    def buyer(self):
-        return self.match_details["bid"].buyer
-
-    @property
-    def seller(self):
-        return self.match_details["offer"].seller
 
     def __str__(self) -> str:
         return (
             f"{{{self.id!s:.6s}}} "
-<<<<<<< HEAD
-            f"[origin: {self.match_details['offer'].seller_origin} -> "
-            f"{self.match_details['bid'].buyer_origin}] "
-            f"[{self.match_details['offer'].seller} -> {self.match_details['bid'].buyer}] "
-=======
             f"[origin: {self.seller.origin} -> "
             f"{self.buyer.origin}] "
             f"[{self.seller.name} -> {self.buyer.name}] "
->>>>>>> 48b5b734
             f"{self.traded_energy} kWh @ {self.trade_price} {round(self.trade_rate, 8)} "
             f"{self.match_details['offer'].id if self.match_details['offer'] else ''} "
             f"{self.match_details['bid'].id if self.match_details['bid'] else ''} "
@@ -498,7 +429,7 @@
     def csv_values(self) -> Tuple:
         """Return values of class members that are needed for creation of CSV export."""
         rate = round(self.trade_rate, 4)
-        return (self.creation_time, rate, self.traded_energy, self.seller, self.buyer,
+        return (self.creation_time, rate, self.traded_energy, self.seller.name, self.buyer.name,
                 self.matching_requirements)
 
     def to_json_string(self) -> str:
@@ -516,6 +447,10 @@
         if key_in_dict_and_not_none(trade_dict, "offer_bid_trade_info"):
             trade_dict["offer_bid_trade_info"] = (
                 trade_dict["offer_bid_trade_info"].to_json_string())
+        if key_in_dict_and_not_none(trade_dict, "seller"):
+            trade_dict["seller"] = trade_dict["seller"].serializable_dict()
+            if key_in_dict_and_not_none(trade_dict, "buyer"):
+                trade_dict["buyer"] = trade_dict["buyer"].serializable_dict()
         return json.dumps(trade_dict, default=json_datetime_serializer)
 
     @classmethod
@@ -538,6 +473,10 @@
         if trade_dict.get("offer_bid_trade_info"):
             trade_dict["offer_bid_trade_info"] = (
                 TradeBidOfferInfo.from_json(trade_dict["offer_bid_trade_info"]))
+        if trade_dict["seller"] is not None:
+            trade_dict["seller"] = TraderDetails.from_json(trade_dict["seller"])
+        if trade_dict["buyer"] is not None:
+            trade_dict["buyer"] = TraderDetails.from_json(trade_dict["buyer"])
         return Trade(**trade_dict)
 
     @property
@@ -570,16 +509,7 @@
             "energy": self.traded_energy,
             "energy_rate": self.trade_rate,
             "price": self.trade_price,
-            "buyer": self.match_details["bid"].buyer,
-<<<<<<< HEAD
-            "buyer_origin": self.match_details["bid"].buyer_origin,
-            "seller_origin": self.match_details["offer"].seller_origin,
-            "seller_origin_id": self.match_details["offer"].seller_origin_id,
-            "buyer_origin_id": self.match_details["bid"].buyer_origin_id,
-            "seller_id": self.match_details["offer"].seller_id,
-            "buyer_id": self.match_details["bid"].buyer_id,
-            "seller": self.match_details["offer"].seller,
-=======
+            "buyer": self.buyer.name,
             "buyer_origin": self.buyer.origin,
             "seller_origin": self.seller.origin,
             "seller_origin_id": self.seller.origin_uuid,
@@ -587,7 +517,6 @@
             "seller_id": self.seller.uuid,
             "buyer_id": self.buyer.uuid,
             "seller": self.seller.name,
->>>>>>> 48b5b734
             "fee_price": self.fee_price,
             "creation_time": datetime_to_string_incl_seconds(self.creation_time),
             "time_slot": datetime_to_string_incl_seconds(self.time_slot),
@@ -598,15 +527,10 @@
             self.id == other.id and
             self.creation_time == other.creation_time and
             self.time_slot == other.time_slot and
-<<<<<<< HEAD
-            self.match_details["offer"] == self.match_details["offer"] and
-            self.match_details["bid"] == self.match_details["bid"] and
-=======
             self.match_details["offer"] == other.match_details["offer"] and
             self.match_details["bid"] == other.match_details["bid"] and
             self.seller == other.seller and
             self.buyer == other.buyer and
->>>>>>> 48b5b734
             self.traded_energy == other.traded_energy and
             self.trade_price == other.trade_price and
             self.residual == other.residual and
@@ -632,7 +556,7 @@
     """BalancingTrade class."""
     def __str__(self) -> str:
         return (
-            f"{{{self.id!s:.6s}}} [{self.seller} -> {self.buyer}] "
+            f"{{{self.id!s:.6s}}} [{self.seller.name} -> {self.buyer.name}] "
             f"{self.traded_energy} kWh @ {self.trade_price}"
             f" {self.trade_rate} "
             f"{self.match_details['offer'].id if self.match_details['offer'] else ''} "
