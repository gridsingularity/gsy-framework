--- conflicted
+++ resolved
@@ -189,41 +189,6 @@
         """Return a json serializable representation of the class."""
         return {**super().serializable_dict(), "seller": self.seller.serializable_dict()}
 
-<<<<<<< HEAD
-    def to_json_string(self, **kwargs) -> str:
-        """Convert the Offer object into its JSON representation."""
-        if self.seller:
-            kwargs["seller"] = self.seller.serializable_dict()
-        return super().to_json_string(**kwargs)
-
-    @classmethod
-    def from_json(cls, offer_or_bid: str) -> "Offer":
-        offer = super().from_json(offer_or_bid)
-        json_dict = json.loads(offer_or_bid)
-        if "seller" in json_dict:
-            offer.seller = TraderDetails.from_json(json_dict["seller"])
-        return offer
-
-    @staticmethod
-    def from_dict(offer: Dict) -> "Offer":
-        """Deserialize an offer dict."""
-
-        return Offer(
-            id=offer["id"],
-            creation_time=str_to_pendulum_datetime(offer["creation_time"]),
-            time_slot=str_to_pendulum_datetime(offer["time_slot"]),
-            energy=offer["energy"],
-            price=offer["energy"] * offer["energy_rate"],
-            original_price=offer.get("original_price"),
-            seller=TraderDetails(
-                name=offer["seller"]["name"],
-                origin=offer["seller"]["origin"],
-                origin_uuid=offer["seller"]["origin_uuid"],
-                uuid=offer["seller"]["uuid"],
-            ))
-
-=======
->>>>>>> 94f4665c
     def __eq__(self, other: "Offer") -> bool:
         return (self.id == other.id and
                 isclose(self.energy_rate, other.energy_rate, rel_tol=FLOATING_POINT_TOLERANCE) and
@@ -286,46 +251,6 @@
         """Return a json serializable representation of the class."""
         return {**super().serializable_dict(), "buyer": self.buyer.serializable_dict()}
 
-<<<<<<< HEAD
-    @classmethod
-    def from_json(cls, offer_or_bid: str) -> "Bid":
-        bid = super().from_json(offer_or_bid)
-        json_dict = json.loads(offer_or_bid)
-        if "buyer" in json_dict:
-            bid.buyer = TraderDetails(
-                name=json_dict["buyer"]["name"],
-                uuid=json_dict["buyer"]["uuid"],
-                origin=json_dict["buyer"]["origin"],
-                origin_uuid=json_dict["buyer"]["origin_uuid"],
-            )
-        return bid
-
-    def to_json_string(self, **kwargs) -> str:
-        """Convert the Offer object into its JSON representation."""
-        if self.buyer:
-            kwargs["buyer"] = self.buyer.serializable_dict()
-        return super().to_json_string(**kwargs)
-
-    @staticmethod
-    def from_dict(bid: Dict) -> "Bid":
-        """Deserialize a bid dict."""
-
-        return Bid(
-            id=bid["id"],
-            creation_time=str_to_pendulum_datetime(bid["creation_time"]),
-            energy=bid["energy"],
-            price=bid["energy"] * bid["energy_rate"],
-            original_price=bid.get("original_price"),
-            buyer=TraderDetails(
-                name=bid["buyer"]["name"],
-                origin=bid["buyer"]["origin"],
-                origin_uuid=bid["buyer"]["origin_uuid"],
-                uuid=bid["buyer"]["uuid"]),
-            time_slot=str_to_pendulum_datetime(bid.get("time_slot"))
-        )
-
-=======
->>>>>>> 94f4665c
     def csv_values(self) -> Tuple:
         """Return values of class members that are needed for creation of CSV export."""
         rate = round(self.energy_rate, 4)
