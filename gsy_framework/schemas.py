"""
Copyright 2018 Grid Singularity
This file is part of Grid Singularity Exchange.

This program is free software: you can redistribute it and/or modify
it under the terms of the GNU General Public License as published by
the Free Software Foundation, either version 3 of the License, or
(at your option) any later version.

This program is distributed in the hope that it will be useful,
but WITHOUT ANY WARRANTY; without even the implied warranty of
MERCHANTABILITY or FITNESS FOR A PARTICULAR PURPOSE.  See the
GNU General Public License for more details.

You should have received a copy of the GNU General Public License
along with this program.  If not, see <http://www.gnu.org/licenses/>.
"""
from gsy_framework.enums import HeatPumpSourceType


class ScenarioSchemas:
    """JSON schema for validating scenarios."""

    scenario_schema = {
        "definitions": {
            "area": {
                "type": "object",
                "properties": {
                    "type": {"enum": ["Area", "null"]},
                    "name": {"type": "string"},
                    "const_fee_rate": {"type": "number"},
                    "address": {"type": ["string", "null"]},
                    "allow_external_connection": {"type": ["null", "boolean"]},
                    "feed_in_tariff": {"type": ["number", "null"]},
                    "taxes_surcharges": {"type": ["number", "null"]},
                    "coefficient_percentage": {"type": ["number", "null"]},
                    "fixed_monthly_fee": {"type": ["number", "null"]},
                    "marketplace_monthly_fee": {"type": ["number", "null"]},
                    "assistance_monthly_fee": {"type": ["number", "null"]},
                    "market_maker_rate": {"type": ["number", "null"]},
                    "target_market_kpi": {"type": ["number", "null"]},
                    "grid_fee_constant": {"anyOf": [{"type": "number"}, {"type": "null"}]},
                    "grid_fee_percentage": {"anyOf": [{"type": "number"}, {"type": "null"}]},
                    "baseline_peak_energy_import_kWh":
                        {"anyOf": [{"type": "number"}, {"type": "null"}]},
                    "baseline_peak_energy_export_kWh":
                        {"anyOf": [{"type": "number"}, {"type": "null"}]},
                    "import_capacity_kVA": {"type": ["number", "null"]},
                    "export_capacity_kVA": {"type": ["number", "null"]},
                    "fit_area_boundary": {"type": ["boolean", "null"]},
                    "uuid": {"type": "string"},
                    "libraryUUID": {"anyOf": [{"type": "string"}, {"type": "null"}]},
                    "tags": {"anyOf": [{"type": "array"}, {"type": "null"}]},
                    "geo_tag_location": {},
                    "children": {"anyOf": [
                        {
                            "type": "array",
                            "items": {"anyOf": [
                                {"$ref": "#/definitions/area"},
                                {"$ref": "#/definitions/pv"},
                                {"$ref": "#/definitions/load"},
                                {"$ref": "#/definitions/smart_meter"},
                                {"$ref": "#/definitions/infinite_power_plant"},
                                {"$ref": "#/definitions/finite_power_plant"},
                                {"$ref": "#/definitions/storage"},
                                {"$ref": "#/definitions/scm_storage"},
                                {"$ref": "#/definitions/wind_turbine"},
                                {"$ref": "#/definitions/heat_pump"},
                            ]}, "default": []
                        },
                        {"type": "null"}]}
                },
                "required": ["name"]
            },
            "pv": {
                "type": "object",
                "properties": {
                    "name": {"type": "string"},
                    "type": {"enum": ["PV", "PredefinedPV"]},
                    "uuid": {"type": "string"},
                    "libraryUUID": {"anyOf": [{"type": "string"}, {"type": "null"}]},
                    "address": {"type": ["string", "null"]},
                    "allow_external_connection": {"type": ["null", "boolean"]},
                    "geo_tag_location": {},
                    "panel_count": {"type": "number"},
                    "initial_selling_rate": {"anyOf": [{"type": "number"}, {"type": "null"}]},
                    "final_selling_rate": {"type": "number"},
                    "fit_to_limit": {"type": "boolean"},
                    "update_interval": {"anyOf": [{"type": "number"}, {"type": "null"}]},
                    "energy_rate_decrease_per_update": {"anyOf": [{"type": "number"},
                                                                  {"type": "null"}]},
                    "capacity_kW": {"type": "number"},
                    "cloud_coverage": {"anyOf": [{"type": "number"}, {"type": "null"}]},
                    "forecast_stream_id": {"anyOf": [{"type": "number"}, {"type": "null"}]},
                    "power_profile": {
                        "anyOf": [
                            {"type": "object"},
                            {"type": "number"},
                            {"type": "null"},
                            {"type": "array"},
                            {"type": "string"}]},
                    "use_market_maker_rate": {"type": "boolean"},
                    "powerProfileUUID": {"type": "string"}
                }
            },
            "wind_turbine": {
                "type": "object",
                "properties": {
                    "name": {"type": "string"},
                    "type": {"enum": ["WindTurbine"]},
                    "uuid": {"type": "string"},
                    "libraryUUID": {"anyOf": [{"type": "string"}, {"type": "null"}]},
                    "address": {"type": ["string", "null"]},
                    "allow_external_connection": {"type": ["null", "boolean"]},
                    "geo_tag_location": {},
                    "initial_selling_rate": {"anyOf": [{"type": "number"}, {"type": "null"}]},
                    "final_selling_rate": {"type": "number"},
                    "fit_to_limit": {"type": "boolean"},
                    "update_interval": {"anyOf": [{"type": "number"}, {"type": "null"}]},
                    "energy_rate_decrease_per_update": {"anyOf": [{"type": "number"},
                                                                  {"type": "null"}]},
                    "power_profile": {
                        "anyOf": [
                            {"type": "object"},
                            {"type": "number"},
                            {"type": "null"},
                            {"type": "array"},
                            {"type": "string"}]},
                    "use_market_maker_rate": {"type": "boolean"},
                    "powerProfileUUID": {"type": "string"},
                    "capacity_kW": {"type": "number"},
                }
            },
            "storage": {
                "type": "object",
                "properties": {
                    "name": {"type": "string"},
                    "type": {"enum": ["Storage"]},
                    "uuid": {"type": "string"},
                    "libraryUUID": {"anyOf": [{"type": "string"}, {"type": "null"}]},
                    "address": {"type": ["string", "null"]},
                    "allow_external_connection": {"type": ["null", "boolean"]},
                    "geo_tag_location": {},
                    "initial_soc": {"anyOf": [{"type": "number"}, {"type": "null"}]},
                    "min_allowed_soc": {"type": "number"},
                    "battery_capacity_kWh": {"type": "number"},
                    "max_abs_battery_power_kW": {"type": "number"},
                    "cap_price_strategy": {"type": "boolean"},
                    "initial_selling_rate": {"anyOf": [{"type": "number"}, {"type": "null"}]},
                    "final_selling_rate": {"type": "number"},
                    "initial_buying_rate": {"type": "number"},
                    "final_buying_rate": {"type": "number"},
                    "fit_to_limit": {"type": "boolean"},
                    "energy_rate_increase_per_update":  {"anyOf": [{"type": "number"},
                                                                   {"type": "null"}]},
                    "energy_rate_decrease_per_update":  {"anyOf": [{"type": "number"},
                                                                   {"type": "null"}]},
                    "update_interval":  {"anyOf": [{"type": "number"}, {"type": "null"}]}
                }
            },
            "load": {
                "type": "object",
                "properties": {
                    "name": {"type": "string"},
                    "type": {"enum": ["Load"]},
                    "uuid": {"type": "string"},
                    "libraryUUID": {"anyOf": [{"type": "string"}, {"type": "null"}]},
                    "address": {"type": ["string", "null"]},
                    "allow_external_connection": {"type": ["null", "boolean"]},
                    "geo_tag_location": {},
                    "avg_power_W":  {"anyOf": [{"type": "number"}, {"type": "null"}]},
<<<<<<< HEAD
                    "hrs_per_day":  {"anyOf": [{"type": "number"}, {"type": "null"}]},
                    "hrs_of_day": {"anyOf": [{"type": "array"}, {"type": "null"}]},
                    "initial_buying_rate": {"anyOf": [{"type": "number"}, {"type": "null"}]},
=======
                    "initial_buying_rate": {"type": "number"},
>>>>>>> 6c2c143a
                    "final_buying_rate": {"anyOf": [{"type": "number"}, {"type": "null"}]},
                    "fit_to_limit": {"type": ["boolean", "null"]},
                    "update_interval":  {"anyOf": [{"type": "number"}, {"type": "null"}]},
                    "grid_connected": {"type": ["boolean", "null"]},
                    "energy_rate_increase_per_update": {"anyOf": [{"type": "number"},
                                                                  {"type": "null"}]},
                    "forecast_stream_id": {"anyOf": [{"type": "number"}, {"type": "null"}]},
                    "daily_load_profile_uuid": {"anyOf": [{"type": "string"}, {"type": "null"}]},
                    "use_market_maker_rate": {"type": ["boolean", "null"]},
                    "daily_load_profile": {
                        "anyOf": [
                            {"type": "object"},
                            {"type": "array"},
                            {"type": "null"},
                            {"type": "string"}
                        ]
                    }
                }
            },
            "smart_meter": {
                "type": "object",
                "properties": {
                    "name": {"type": "string"},
                    "type": {"enum": ["SmartMeter"]},
                    "uuid": {"type": "string"},
                    "libraryUUID": {"anyOf": [{"type": "string"}, {"type": "null"}]},
                    "address": {"type": ["string", "null"]},
                    "allow_external_connection": {"type": ["null", "boolean"]},
                    "geo_tag_location": {},
                    "initial_selling_rate": {"anyOf": [{"type": "number"}, {"type": "null"}]},
                    "final_selling_rate": {"type": "number"},
                    "initial_buying_rate": {"type": "number"},
                    "final_buying_rate": {"anyOf": [{"type": "number"}, {"type": "null"}]},
                    "fit_to_limit": {"type": "boolean"},
                    "update_interval": {"anyOf": [{"type": "number"}, {"type": "null"}]},
                    "energy_rate_decrease_per_update": {"anyOf": [{"type": "number"},
                                                                  {"type": "null"}]},
                    "energy_rate_increase_per_update": {"anyOf": [{"type": "number"},
                                                                  {"type": "null"}]},
                    "use_market_maker_rate": {"type": "boolean"}
                }
            },
            "infinite_power_plant": {
                "type": "object",
                "properties": {
                    "name": {"type": "string"},
                    "type": {"enum": ["CommercialProducer", "InfiniteBus", "MarketMaker"]},
                    "uuid": {"type": "string"},
                    "libraryUUID": {"anyOf": [{"type": "string"}, {"type": "null"}]},
                    "address": {"type": ["string", "null"]},
                    "allow_external_connection": {"type": ["null", "boolean"]},
                    "geo_tag_location": {},
                    "energy_rate":  {"anyOf": [{"type": "number"}, {"type": "null"}]},
                    "energy_buy_rate":  {"anyOf": [{"type": "number"}, {"type": "null"}]},
                }
            },
            "finite_power_plant": {
                "type": "object",
                "properties": {
                    "name": {"type": "string"},
                    "type": {"enum": ["FiniteDieselGenerator", "MarketMaker"]},
                    "uuid": {"type": "string"},
                    "libraryUUID": {"anyOf": [{"type": "string"}, {"type": "null"}]},
                    "address": {"type": ["string", "null"]},
                    "allow_external_connection": {"type": ["null", "boolean"]},
                    "geo_tag_location": {},
                    "energy_rate":  {"anyOf": [{"type": "number"}, {"type": "null"}]},
                    "max_available_power_kW":  {"anyOf": [{"type": "number"}, {"type": "null"}]}
                }
            },
            "heat_pump": {
                "type": "object",
                "properties": {
                    "name": {"type": "string"},
                    "type": {"enum": ["HeatPump"]},
                    "uuid": {"type": "string"},
                    "libraryUUID": {"anyOf": [{"type": "string"}, {"type": "null"}]},
                    "address": {"type": ["string", "null"]},
                    "allow_external_connection": {"type": ["null", "boolean"]},
                    "geo_tag_location": {},
                    "maximum_power_rating_kW": {"type": "number"},
                    "min_temp_C": {"type": "number"},
                    "max_temp_C": {"type": "number"},
                    "initial_temp_C": {"type": "number"},
                    "external_temp_C": {"anyOf": [{"type": "number"}, {"type": "null"}]},
                    "external_temp_profile_uuid": {
                        "anyOf": [{"type": "string"}, {"type": "null"}]},
                    "tank_volume_l": {"type": "number"},
                    "consumption_kW": {"anyOf": [{"type": "number"}, {"type": "null"}]},
                    "consumption_profile_uuid": {"anyOf": [{"type": "string"}, {"type": "null"}]},
                    "source_type": {
                        "enum": [HeatPumpSourceType.AIR.value, HeatPumpSourceType.GROUND.value]},
                    "initial_buying_rate": {"type": "number"},
                    "final_buying_rate": {"anyOf": [{"type": "number"}, {"type": "null"}]},
                    "preferred_buying_rate": {"type": "number"},
                    "update_interval": {"anyOf": [{"type": "number"}, {"type": "null"}]},
                }
            },
            "scm_storage": {
                "type": "object",
                "properties": {
                    "name": {"type": "string"},
                    "type": {"enum": ["ScmStorage"]},
                    "uuid": {"type": "string"},
                    "libraryUUID": {"anyOf": [{"type": "string"}, {"type": "null"}]},
                    "address": {"type": ["string", "null"]},
                    "allow_external_connection": {"type": ["null", "boolean"]},
                    "geo_tag_location": {},
                    "initial_buying_rate": {"type": "number"},
                    "final_buying_rate": {"anyOf": [{"type": "number"}, {"type": "null"}]},
                    "fit_to_limit": {"type": "boolean"},
                    "update_interval": {"anyOf": [{"type": "number"}, {"type": "null"}]},
                    "energy_rate_increase_per_update": {"anyOf": [{"type": "number"},
                                                                  {"type": "null"}]},
                    "use_market_maker_rate": {"type": "boolean"},
                    "forecast_stream_id": {"anyOf": [{"type": "number"}, {"type": "null"}]},
                    "prosumption_kWh_profile_uuid": {
                        "anyOf": [{"type": "string"}, {"type": "null"}]},
                    "prosumption_kWh_profile": {
                        "anyOf": [
                            {"type": "object"},
                            {"type": "array"},
                            {"type": "null"},
                            {"type": "string"}
                        ]
                    }
                }
            },
        },
        "anyOf": [
            {"$ref": "#/definitions/area"},
            {"$ref": "#/definitions/pv"},
            {"$ref": "#/definitions/load"},
            {"$ref": "#/definitions/smart_meter"},
            {"$ref": "#/definitions/infinite_power_plant"},
            {"$ref": "#/definitions/finite_power_plant"},
            {"$ref": "#/definitions/storage"},
            {"$ref": "#/definitions/scm_storage"},
            {"$ref": "#/definitions/wind_turbine"},
            {"$ref": "#/definitions/heat_pump"},
        ],
        "unevaluatedProperties": False
    }


class ResultsSchemas:
    """JSON schema for validating results."""

    results_schema = {"type": "object",
                      "properties": {
                          "job_id":  {"type": "string"},
                          "current_market": {"type": "string"},
                          "current_market_ui_time_slot_str": {"type": "string"},
                          "random_seed": {"type": "number"},
                          "price_energy_day": {"type": "object"},
                          "cumulative_grid_trades": {"type": "object"},
                          "bills": {"type": "object"},
                          "cumulative_bills": {"type": "object"},
                          "status": {"type": "string"},
                          "progress_info": {
                              "eta_seconds": {"type": "number"},
                              "elapsed_time_seconds": {"type": "number"},
                              "percentage_completed": {"type": "number"},
                          },
                          "device_statistics": {"type": "object"},
                          "energy_trade_profile": {"type": "object"},
                          "last_energy_trade_profile": {"type": "object"},
                          "last_device_statistics": {"type": "object"},
                          "last_price_energy_day": {"type": "object"},
                          "kpi": {"type": "object"},
                          "area_throughput": {"type": "object"},
                          "bids_offers_trades": {"type": "object"},
                          "results_area_uuids": {"type": "array"},
                          "simulation_state": {"type": "object"},
                          "cumulative_market_fees": {"type": "number"},
                          "simulation_raw_data": {"type": "object"},
                          "configuration_tree": {"type": "object"}
                      },
                      "additionalProperties": False,
                      "required": ["job_id",
                                   "current_market",
                                   "random_seed",
                                   "status",
                                   "progress_info"]
                      }


class ApiClientConfigSchema:
    """JSON schema for validating data gathered from simulation configuration files."""

    simulation_config_schema = {"type": "object",
                                "username": {"type": "string"},
                                "name": {"type": "string"},
                                "uuid": {"type": "string"},
                                "domain_name": {"type": "string"},
                                "web_socket_domain_name": {"type": "string"},
                                "global_settings": {
                                    "start_date": {"type": "string"},
                                    "spot_market_type": {"type": "string"},
                                    "slot_length": {"type": "string"},
                                    "grid_fee_type": {"type": "string"},
                                    "tick_length": {"type": "string"},
                                    "progress_info":
                                        {"eta_seconds": {"type": "number"},
                                         "elapsed_time_seconds": {"type": "number"},
                                         "percentage_completed": {"type": "number"}},
                                    "slot_length_realtime": {"type": "string"}
                                },
                                "registry": {
                                    "name": {"type": "string"},
                                    "type": {"type": "string"},
                                    "uuid": {"type": "string"},
                                    "attributes": {"anyOf": [{"type": "string"},
                                                             {"type": "null"}]},
                                    "registered": {"anyOf": [{"type": "string"},
                                                             {"type": "null"}]},
                                    "aggregator_name": {"anyOf": [{"type": "string"},
                                                                  {"type": "null"}]},
                                    "children": {"anyOf": [{"type": "array"}, {"type": "null"}]}
                                },
                                "required": ["username", "name", "uuid", "domain_name",
                                             "web_socket_domain_name", "global_settings",
                                             "registry"]
                                }


COMMUNITY_DATASHEET_SCHEMA = {
    "type": "object",
    "properties": {
        "settings": {"$ref": "#/$defs/settings"},
        "grid": {"$ref": "#/$defs/grid"},
    },
    "$defs": {
        "settings": {
            "description": "General settings of the community.",
            "type": "object",
            "properties": {
                "start_date": {"type": "custom_pendulum_datetime"},
                "end_date": {"type": "custom_pendulum_datetime"},
                "slot_length": {"type": "custom_timedelta"},
                "currency": {
                    "type": "string",
                    "enum": ["USD", "EUR", "JPY", "GBP", "AUD", "CAD", "CNY", "CHF"]
                },
                "coefficient_type": {
                    "type": "string",
                    "enum": ["constant", "dynamic"]
                },
            },
            "required": ["start_date", "end_date", "slot_length", "currency", "coefficient_type"]
        },
        "grid": {"type": ["object"]}
    }
}<|MERGE_RESOLUTION|>--- conflicted
+++ resolved
@@ -169,13 +169,7 @@
                     "allow_external_connection": {"type": ["null", "boolean"]},
                     "geo_tag_location": {},
                     "avg_power_W":  {"anyOf": [{"type": "number"}, {"type": "null"}]},
-<<<<<<< HEAD
-                    "hrs_per_day":  {"anyOf": [{"type": "number"}, {"type": "null"}]},
-                    "hrs_of_day": {"anyOf": [{"type": "array"}, {"type": "null"}]},
                     "initial_buying_rate": {"anyOf": [{"type": "number"}, {"type": "null"}]},
-=======
-                    "initial_buying_rate": {"type": "number"},
->>>>>>> 6c2c143a
                     "final_buying_rate": {"anyOf": [{"type": "number"}, {"type": "null"}]},
                     "fit_to_limit": {"type": ["boolean", "null"]},
                     "update_interval":  {"anyOf": [{"type": "number"}, {"type": "null"}]},
