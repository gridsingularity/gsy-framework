--- conflicted
+++ resolved
@@ -18,14 +18,10 @@
 
 import sys
 from datetime import date, datetime
-<<<<<<< HEAD
 from pendulum import duration, instance
-=======
-from pendulum import duration
 from collections import namedtuple
 
 RangeLimit = namedtuple('RangeLimit', ('min', 'max'))
->>>>>>> 138a2e70
 
 
 class ConstSettings:
