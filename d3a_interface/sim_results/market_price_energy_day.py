--- conflicted
+++ resolved
@@ -16,18 +16,12 @@
 along with this program.  If not, see <http://www.gnu.org/licenses/>.
 """
 from collections import OrderedDict
-<<<<<<< HEAD
-
-from d3a_interface.utils import round_floats_for_ui
-=======
-from statistics import mean
 from typing import Dict
 from copy import deepcopy
 
-from d3a_interface.utils import key_in_dict_and_not_none, round_floats_for_ui, \
+from d3a_interface.utils import round_floats_for_ui, \
     convert_pendulum_to_str_in_dict
 from d3a_interface.sim_results.results_abc import ResultsBaseClass
->>>>>>> 9c580e2b
 
 
 class MarketPriceEnergyDay(ResultsBaseClass):
@@ -107,9 +101,6 @@
                     "min_price": round_floats_for_ui(min(trades) if len(trades) > 0 else 0),
                     "max_price": round_floats_for_ui(max(trades) if len(trades) > 0 else 0),
                 } for timeslot, trades in trade_rates.items()
-<<<<<<< HEAD
-            ]
-=======
             ]
 
             area_core_stats = core_stats.get(node_uuid, {})
@@ -140,5 +131,4 @@
 
     @property
     def ui_formatted_results(self):
-        return convert_pendulum_to_str_in_dict(self.redis_output, {})
->>>>>>> 9c580e2b
+        return convert_pendulum_to_str_in_dict(self.redis_output, {})