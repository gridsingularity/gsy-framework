--- conflicted
+++ resolved
@@ -29,7 +29,7 @@
 REQUESTED_FIELDS_LIST = ["unmatched_loads", "price_energy_day", "device_statistics",
                          "energy_trade_profile", "area_throughput"]
 
-<<<<<<< HEAD
+
 REQUESTED_FIELDS_CLASS_MAP = {
     "unmatched_loads": MarketUnmatchedLoads,
     "price_energy_day": MarketPriceEnergyDay,
@@ -37,178 +37,6 @@
     "energy_trade_profile": EnergyTradeProfile,
     "area_throughput": AreaThroughputStats
 }
-=======
-    @classmethod
-    def _merge_base_area_unmatched_loads(cls, accumulated_results: Dict,
-                                         current_results: Dict, area: str):
-        """
-        Recurses over all children (target areas) of base area and calculates the unmatched
-        loads for each
-        :param accumulated_results: stores the merged unmatched load results, changes by reference
-        :param current_results: results for the current market, that are used to update the
-        accumulated results
-        :param area: area of the accumulated unmatched loads
-        :return: None
-        """
-        if area not in current_results or current_results[area] is None:
-            accumulated_results[area] = None
-            return
-        for target, target_value in current_results[area].items():
-            if accumulated_results[area] is None:
-                accumulated_results[area] = {}
-            if target not in accumulated_results[area]:
-                accumulated_results[area][target] = deepcopy(target_value)
-            else:
-                if target == 'type':
-                    continue
-                elif target == 'unmatched_loads':
-                    cls._copy_accumulated_unmatched_loads(
-                        accumulated_results, current_results, area
-                    )
-                else:
-                    cls._merge_target_area_unmatched_loads(
-                        accumulated_results, current_results, area, target
-                    )
-
-    @classmethod
-    def _merge_target_area_unmatched_loads(cls, accumulated_results: Dict,
-                                           current_results: Dict, area: str, target: str):
-        """
-        Merges the unmatched loads and unmatched times for a base area and a target area.
-        :param accumulated_results: stores the merged unmatched load results, changes by reference
-        :param current_results: results for the current market, that are used to update the
-        accumulated results
-        :param area: area of the accumulated unmatched loads
-        :param target: target area of the accumulated unmatched loads
-        :return: None
-        """
-        target_ul = accumulated_results[area][target]['unmatched_loads']
-        current_ul = current_results[area][target]['unmatched_loads']
-        for timestamp, ts_value in current_ul.items():
-            if timestamp not in target_ul:
-                target_ul[timestamp] = deepcopy(ts_value)
-            else:
-                if 'unmatched_times' not in current_ul[timestamp]:
-                    continue
-                if 'unmatched_times' not in target_ul[timestamp]:
-                    target_ul[timestamp]['unmatched_times'] = {}
-                for device, time_list in current_ul[timestamp]['unmatched_times'].items():
-                    if device not in target_ul[timestamp]['unmatched_times']:
-                        target_ul[timestamp]['unmatched_times'][device] = deepcopy(time_list)
-                    else:
-                        for ts in time_list:
-                            if ts not in target_ul[timestamp]['unmatched_times'][device]:
-                                target_ul[timestamp]['unmatched_times'][device].append(ts)
-
-                unm_count = 0
-                for _, hours in target_ul[timestamp]['unmatched_times'].items():
-                    unm_count += len(hours)
-
-                    target_ul[timestamp]['unmatched_count'] = unm_count
-
-    @classmethod
-    def _copy_accumulated_unmatched_loads(cls, accumulated_results: Dict,
-                                          current_results: Dict, area: str):
-        """
-        Copies the accumulated results from the market results to the incremental results
-        :param accumulated_results: stores the merged unmatched load results, changes by reference
-        :param current_results: results for the current market, that are used to update the
-        accumulated results
-        :param area: area of the accumulated unmatched loads
-        :return: None
-        """
-        for timestamp, ts_value in current_results[area]['unmatched_loads'].items():
-            if timestamp not in accumulated_results[area]['unmatched_loads']:
-                accumulated_results[area]['unmatched_loads'][timestamp] = deepcopy(ts_value)
-
-    @classmethod
-    def accumulate_current_market_results(cls, accumulated_results: Dict, current_results: Dict):
-        """
-        Method which starts the merging of the current market unmatched loads with the
-        existing unmatched loads (_unmatched_loads_incremental)
-        :param accumulated_results: return value, stores the merged unmatched load results
-        :param current_results: results for the current market, that are used to update the
-        accumulated results
-        :return: accumulated_results
-        """
-        for base_area, target_results in current_results.items():
-            if base_area not in accumulated_results:
-                accumulated_results[base_area] = deepcopy(target_results)
-            else:
-                cls._merge_base_area_unmatched_loads(
-                    accumulated_results, current_results, base_area
-                )
-        return accumulated_results
-
-
-def merge_unmatched_load_results_to_global(market_ul: Dict, global_ul: Dict):
-    if not global_ul:
-        global_ul = market_ul
-        return global_ul
-    return UnmatchedLoadsHelpers.accumulate_current_market_results(global_ul, market_ul)
-
-
-def merge_price_energy_day_results_to_global(market_pe: Dict, global_pe: Dict):
-    if not global_pe:
-        global_pe = market_pe
-        return global_pe
-    for area_uuid in market_pe:
-        if area_uuid not in global_pe:
-            global_pe[area_uuid] = deepcopy(market_pe[area_uuid])
-        else:
-            global_pe[area_uuid]["price-energy-day"].extend(
-                market_pe[area_uuid]["price-energy-day"])
-    return global_pe
-
-
-def merge_device_statistics_results_to_global(market_device: Dict, global_device: Dict):
-    if not global_device:
-        global_device = market_device
-        return global_device
-    for area_uuid in market_device:
-        if area_uuid not in global_device:
-            global_device[area_uuid] = market_device[area_uuid]
-        else:
-            for stat in market_device[area_uuid]:
-                if stat not in global_device[area_uuid]:
-                    global_device[area_uuid][stat] = market_device[area_uuid][stat]
-                else:
-                    global_device[area_uuid][stat].update(market_device[area_uuid][stat])
-    return global_device
-
-
-def merge_energy_trade_profile_to_global(market_trade: Dict, global_trade: Dict, slot_list: List):
-    if not global_trade:
-        global_trade = market_trade
-        return global_trade
-    for area_uuid in market_trade:
-        if area_uuid not in global_trade or global_trade[area_uuid] == {}:
-            global_trade[area_uuid] = {"sold_energy": {}, "bought_energy": {}}
-        for sold_bought in market_trade[area_uuid]:
-            for target_area in market_trade[area_uuid][sold_bought]:
-                if target_area not in global_trade[area_uuid][sold_bought]:
-                    global_trade[area_uuid][sold_bought][target_area] = {}
-                for source_area in market_trade[area_uuid][sold_bought][target_area]:
-                    if source_area not in global_trade[area_uuid][sold_bought][target_area]:
-                        global_trade[area_uuid][sold_bought][target_area][source_area] = \
-                            {i: 0 for i in slot_list}
-                    global_trade[area_uuid][sold_bought][target_area][source_area].update(
-                        market_trade[area_uuid][sold_bought][target_area][source_area]
-                    )
-    return global_trade
-
-
-def merge_area_throughput_results_to_global(market_trade: Dict, global_trade: Dict):
-    if not global_trade:
-        global_trade = market_trade
-        return global_trade
-    for area_uuid in market_trade:
-        if area_uuid not in global_trade or global_trade[area_uuid] == {}:
-            global_trade[area_uuid] = {}
-        for time_slot in market_trade[area_uuid]:
-            global_trade[area_uuid][time_slot] = market_trade[area_uuid][time_slot]
-    return global_trade
->>>>>>> 24cbf3f9
 
 
 def merge_last_market_results_to_global(
