--- conflicted
+++ resolved
@@ -61,15 +61,9 @@
             if clearing_energy > 0:
                 log.info(f"Market Clearing Rate: {clearing_rate} "
                          f"||| Clearing Energy: {clearing_energy} ")
-<<<<<<< HEAD
-            matches = self._create_bid_offer_matches(
-                self.sorted_offers, self.sorted_bids, market_id, current_time)
-            return matches
-=======
             matches.extend(self._create_bid_offer_matches(
-                clearing, self.sorted_offers, self.sorted_bids, market_id))
+                self.sorted_offers, self.sorted_bids, market_id, current_time))
         return matches
->>>>>>> 827b41f9
 
     @staticmethod
     def _discrete_point_curve(obj_list, round_functor):
