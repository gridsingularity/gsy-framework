--- conflicted
+++ resolved
@@ -30,14 +30,11 @@
 from pkgutil import walk_packages
 from redis.exceptions import ConnectionError
 from pendulum import DateTime, from_format, from_timestamp, duration, datetime
-from d3a_interface.constants_limits import DATE_TIME_UI_FORMAT, DATE_TIME_FORMAT, TIME_FORMAT, \
-<<<<<<< HEAD
-    DATE_TIME_FORMAT_SECONDS, DEFAULT_PRECISION, GlobalConfig, TIME_ZONE, PROFILE_EXPANSION_DAYS
-=======
-    DATE_TIME_FORMAT_SECONDS, DEFAULT_PRECISION, GlobalConfig, TIME_ZONE, \
-    CN_PROFILE_EXPANSION_DAYS, FLOATING_POINT_TOLERANCE
+from d3a_interface.constants_limits import (DATE_TIME_UI_FORMAT, DATE_TIME_FORMAT, TIME_FORMAT,
+                                            DATE_TIME_FORMAT_SECONDS, DEFAULT_PRECISION,
+                                            GlobalConfig, TIME_ZONE, PROFILE_EXPANSION_DAYS,
+                                            FLOATING_POINT_TOLERANCE)
 from d3a_interface.dataclasses import BidOfferMatch
->>>>>>> 36d1dcd3
 
 
 def convert_datetime_to_str_in_list(in_list: List, ui_format: bool = False):
