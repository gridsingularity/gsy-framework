"""
Copyright 2018 Grid Singularity
This file is part of D3A.

This program is free software: you can redistribute it and/or modify
it under the terms of the GNU General Public License as published by
the Free Software Foundation, either version 3 of the License, or
(at your option) any later version.

This program is distributed in the hope that it will be useful,
but WITHOUT ANY WARRANTY; without even the implied warranty of
MERCHANTABILITY or FITNESS FOR A PARTICULAR PURPOSE.  See the
GNU General Public License for more details.

You should have received a copy of the GNU General Public License
along with this program.  If not, see <http://www.gnu.org/licenses/>.
"""
<<<<<<< HEAD
from pendulum import DateTime, from_format, from_timestamp
from d3a_interface.constants_limits import DATE_TIME_UI_FORMAT, DATE_TIME_FORMAT, TIME_FORMAT
=======
from pendulum import DateTime, from_format
from functools import lru_cache
from copy import copy
from d3a_interface.constants_limits import DATE_TIME_UI_FORMAT, DATE_TIME_FORMAT, TIME_FORMAT, \
    DATE_TIME_FORMAT_SECONDS
>>>>>>> 3ac8f39a
import time


def convert_datetime_to_str_in_list(in_list, ui_format=False):
    """
    Converts all Datetime elements in a list into strings in DATE_TIME_FORMAT
    """
    out_list = []
    for datetime in in_list:
        if isinstance(datetime, DateTime):
            if not ui_format:
                out_list.append(datetime.format(DATE_TIME_FORMAT))
            else:
                out_list.append(datetime.format(DATE_TIME_UI_FORMAT))
    return out_list


def generate_market_slot_list_from_config(sim_duration, start_date, market_count, slot_length):
    """
    Returns a list of all slot times in Datetime format
    """
    return [
        start_date + (slot_length * i) for i in range(
            (sim_duration + (market_count * slot_length)) //
            slot_length - 1)
        if (slot_length * i) <= sim_duration]


def wait_until_timeout_blocking(functor, timeout=10, polling_period=0.01):
    current_time = 0.0
    while not functor() and current_time < timeout:
        start_time = time.time()
        time.sleep(polling_period)
        current_time += time.time() - start_time
    assert functor()


def key_in_dict_and_not_none(d, key):
    return key in d and d[key] is not None


def key_in_dict_and_not_none_and_not_str_type(d, key):
    return key_in_dict_and_not_none(d, key) and not isinstance(d[key], str)


def key_in_dict_and_not_none_and_greater_than_zero(d, key):
    return key in d and d[key] is not None and d[key] > 0


def key_in_dict_and_not_none_and_negative(d, key):
    return key in d and d[key] is not None and d[key] < 0


def str_to_pendulum_datetime(input_str):
    if input_str is None:
        return None
    try:
        pendulum_time = from_format(input_str, TIME_FORMAT)
    except ValueError:
        try:
            pendulum_time = from_format(input_str, DATE_TIME_FORMAT)
        except ValueError:
            raise Exception(f"Format is not one of ('{TIME_FORMAT}', '{DATE_TIME_FORMAT}')")
    return pendulum_time


<<<<<<< HEAD
def unix_time_to_str(unix_time, out_format):
    return from_timestamp(unix_time).format(out_format)
=======
@lru_cache(maxsize=100, typed=False)
def format_datetime(datetime, ui_format=False, unix_time=False):
    if unix_time:
        return datetime.timestamp()
    elif ui_format:
        return datetime.format(DATE_TIME_UI_FORMAT)
    else:
        return datetime.format(DATE_TIME_FORMAT)


def datetime_to_string_incl_seconds(datetime):
    return datetime.format(DATE_TIME_FORMAT_SECONDS)


def convert_pendulum_to_str_in_dict(indict, outdict, ui_format=False, unix_time=False):
    for key, value in indict.items():
        if isinstance(key, DateTime):
            outdict[format_datetime(key, ui_format, unix_time)] = indict[key]
        elif isinstance(value, DateTime):
            outdict[key] = format_datetime(value, ui_format, unix_time)
        elif isinstance(value, list):
            outdict[key] = [convert_pendulum_to_str_in_dict(element, {}, ui_format, unix_time)
                            for element in indict[key]]
        elif isinstance(value, dict):
            outdict[key] = {}
            convert_pendulum_to_str_in_dict(indict[key], outdict[key], ui_format, unix_time)
        else:
            outdict[key] = copy(indict[key])
    return outdict
>>>>>>> 3ac8f39a
<|MERGE_RESOLUTION|>--- conflicted
+++ resolved
@@ -15,16 +15,12 @@
 You should have received a copy of the GNU General Public License
 along with this program.  If not, see <http://www.gnu.org/licenses/>.
 """
-<<<<<<< HEAD
+
 from pendulum import DateTime, from_format, from_timestamp
-from d3a_interface.constants_limits import DATE_TIME_UI_FORMAT, DATE_TIME_FORMAT, TIME_FORMAT
-=======
-from pendulum import DateTime, from_format
 from functools import lru_cache
 from copy import copy
 from d3a_interface.constants_limits import DATE_TIME_UI_FORMAT, DATE_TIME_FORMAT, TIME_FORMAT, \
     DATE_TIME_FORMAT_SECONDS
->>>>>>> 3ac8f39a
 import time
 
 
@@ -91,10 +87,9 @@
     return pendulum_time
 
 
-<<<<<<< HEAD
 def unix_time_to_str(unix_time, out_format):
     return from_timestamp(unix_time).format(out_format)
-=======
+
 @lru_cache(maxsize=100, typed=False)
 def format_datetime(datetime, ui_format=False, unix_time=False):
     if unix_time:
@@ -124,4 +119,3 @@
         else:
             outdict[key] = copy(indict[key])
     return outdict
->>>>>>> 3ac8f39a
