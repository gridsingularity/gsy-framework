--- conflicted
+++ resolved
@@ -123,15 +123,14 @@
     return outdict
 
 
-<<<<<<< HEAD
+def mkdir_from_str(directory: str, exist_ok=True, parents=True):
+    out_dir = pathlib.Path(directory)
+    out_dir.mkdir(exist_ok=exist_ok, parents=parents)
+    return out_dir
+
+
 class RepeatingTimer(Timer):
     def run(self):
         while not self.finished.is_set():
             self.function(*self.args, **self.kwargs)
-            self.finished.wait(self.interval)
-=======
-def mkdir_from_str(directory: str, exist_ok=True, parents=True):
-    out_dir = pathlib.Path(directory)
-    out_dir.mkdir(exist_ok=exist_ok, parents=parents)
-    return out_dir
->>>>>>> 99ce349f
+            self.finished.wait(self.interval)