--- conflicted
+++ resolved
@@ -33,9 +33,8 @@
 from redis.exceptions import ConnectionError
 
 from d3a_interface.constants_limits import (
-<<<<<<< HEAD
     CN_PROFILE_EXPANSION_DAYS, DATE_TIME_FORMAT, DATE_TIME_FORMAT_SECONDS, DATE_TIME_UI_FORMAT,
-    DEFAULT_PRECISION, TIME_FORMAT, TIME_ZONE, GlobalConfig)
+    DEFAULT_PRECISION, TIME_FORMAT, TIME_FORMAT_SECONDS, TIME_ZONE, GlobalConfig)
 
 
 def execute_function_util(function: callable, function_name: str):
@@ -47,11 +46,6 @@
         function()
     except Exception as ex:
         logging.exception("%s raised exception: %s.", function_name, ex)
-=======
-    DATE_TIME_UI_FORMAT, DATE_TIME_FORMAT, TIME_FORMAT, TIME_FORMAT_SECONDS,
-    DATE_TIME_FORMAT_SECONDS, DEFAULT_PRECISION, GlobalConfig, TIME_ZONE,
-    CN_PROFILE_EXPANSION_DAYS)
->>>>>>> e124221d
 
 
 def convert_datetime_to_str_in_list(in_list: List, ui_format: bool = False):
