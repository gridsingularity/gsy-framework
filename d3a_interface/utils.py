--- conflicted
+++ resolved
@@ -23,32 +23,17 @@
 import time
 from collections import OrderedDict
 from copy import copy
-<<<<<<< HEAD
-from functools import wraps, lru_cache
-from pkgutil import walk_packages
-from statistics import mean
-from threading import Timer
-from typing import Dict, List, Callable
-
-from pendulum import DateTime, from_format, from_timestamp, duration, datetime
-from redis.exceptions import ConnectionError
-
-from d3a_interface.constants_limits import (DATE_TIME_UI_FORMAT, DATE_TIME_FORMAT, TIME_FORMAT,
-                                            DATE_TIME_FORMAT_SECONDS, DEFAULT_PRECISION,
-                                            GlobalConfig, TIME_ZONE, PROFILE_EXPANSION_DAYS,
-                                            TIME_FORMAT_HOURS, TIME_FORMAT_SECONDS)
-=======
 from functools import lru_cache, wraps
 from pkgutil import walk_packages
 from statistics import mean
 from threading import Timer
 from typing import Callable, Dict, List
 
-from pendulum import DateTime, datetime, duration, from_format, from_timestamp, instance, today
+from pendulum import DateTime, datetime, duration, from_format, from_timestamp, instance
 from redis.exceptions import ConnectionError
 
 from d3a_interface.constants_limits import (
-    CN_PROFILE_EXPANSION_DAYS, DATE_TIME_FORMAT, DATE_TIME_FORMAT_SECONDS, DATE_TIME_UI_FORMAT,
+    PROFILE_EXPANSION_DAYS, DATE_TIME_FORMAT, DATE_TIME_FORMAT_SECONDS, DATE_TIME_UI_FORMAT,
     DEFAULT_PRECISION, TIME_FORMAT, TIME_FORMAT_SECONDS, TIME_ZONE, GlobalConfig)
 
 
@@ -61,7 +46,6 @@
         function()
     except Exception as ex:
         logging.exception("%s raised exception: %s.", function_name, ex)
->>>>>>> 08fca094
 
 
 def convert_datetime_to_str_in_list(in_list: List, ui_format: bool = False):
@@ -213,26 +197,8 @@
         try:
             return from_format(input_str, datetime_format)
         except ValueError:
-<<<<<<< HEAD
-            try:
-                pendulum_time = from_format(input_str, DATE_TIME_FORMAT_SECONDS)
-            except ValueError:
-                try:
-                    pendulum_time = from_format(input_str, TIME_FORMAT_HOURS)
-                except ValueError:
-                    try:
-                        pendulum_time = from_format(input_str, TIME_FORMAT_SECONDS)
-                    except ValueError:
-                        raise Exception(f"Format is not one of ('{TIME_FORMAT}', "
-                                        f"'{DATE_TIME_FORMAT}', "
-                                        f"'{DATE_TIME_FORMAT_SECONDS}', "
-                                        f"'{TIME_FORMAT_HOURS}', "
-                                        f"'{TIME_FORMAT_SECONDS}')")
-    return pendulum_time
-=======
             continue
     raise Exception(f"Format of {input_str} is not one of {supported_formats}")
->>>>>>> 08fca094
 
 
 def datetime_str_to_ui_formatted_datetime_str(input_str):
