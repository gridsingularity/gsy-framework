"""
Copyright 2018 Grid Singularity
This file is part of D3A.

This program is free software: you can redistribute it and/or modify
it under the terms of the GNU General Public License as published by
the Free Software Foundation, either version 3 of the License, or
(at your option) any later version.

This program is distributed in the hope that it will be useful,
but WITHOUT ANY WARRANTY; without even the implied warranty of
MERCHANTABILITY or FITNESS FOR A PARTICULAR PURPOSE.  See the
GNU General Public License for more details.

You should have received a copy of the GNU General Public License
along with this program.  If not, see <http://www.gnu.org/licenses/>.
"""
import ast

from d3a_interface.constants_limits import ConstSettings
from d3a_interface.exceptions import D3ADeviceException


GeneralSettings = ConstSettings.GeneralSettings
LoadSettings = ConstSettings.LoadSettings
PvSettings = ConstSettings.PVSettings
StorageSettings = ConstSettings.StorageSettings
CepSettings = ConstSettings.CommercialProducerSettings


def validate_load_device(**kwargs):
    if ("avg_power_W" in kwargs and kwargs["avg_power_W"] is not None) and \
            not _validate_range_limit(LoadSettings.AVG_POWER_RANGE.initial,
                                      kwargs["avg_power_W"],
                                      LoadSettings.AVG_POWER_RANGE.final):
        raise D3ADeviceException(
<<<<<<< HEAD
            {"mis_configuration": [f"avg_power_W should be in between "
                                   f"{LoadSettings.AVG_POWER_RANGE.initial} & "
                                   f"{LoadSettings.AVG_POWER_RANGE.final}."]})
=======
            {"misconfiguration": [f"avg_power_W should be in between "
                                  f"{LoadSettings.AVG_POWER_RANGE.min} & "
                                  f"{LoadSettings.AVG_POWER_RANGE.max}."]})
>>>>>>> 09b7d6de
    if (("avg_power_W" in kwargs and kwargs["avg_power_W"] is not None) or
        ("hrs_per_day" in kwargs and kwargs["hrs_per_day"] is not None) or
        ("hrs_of_day" in kwargs and kwargs["hrs_of_day"] is not None)) \
            and ("daily_load_profile" in kwargs and kwargs["daily_load_profile"] is not None):
        raise D3ADeviceException(
            {"misconfiguration": [f"daily_load_profile shouldn't be set with "
                                  f"avg_power_W, hrs_per_day & hrs_of_day."]})
    if ("hrs_per_day" in kwargs and kwargs["hrs_per_day"] is not None) and \
            not _validate_range_limit(LoadSettings.HOURS_RANGE.initial,
                                      kwargs["hrs_per_day"],
                                      LoadSettings.HOURS_RANGE.final):
        raise D3ADeviceException(
<<<<<<< HEAD
            {"mis_configuration": [f"hrs_per_day should be in between "
                                   f"{LoadSettings.HOURS_RANGE.initial} & "
                                   f"{LoadSettings.HOURS_RANGE.final}."]})
=======
            {"misconfiguration": [f"hrs_per_day should be in between "
                                  f"{LoadSettings.HOURS_RANGE.min} & "
                                  f"{LoadSettings.HOURS_RANGE.max}."]})
>>>>>>> 09b7d6de
    if ("final_buying_rate" in kwargs and kwargs["final_buying_rate"] is not None) and not \
            _validate_range_limit(LoadSettings.FINAL_BUYING_RATE_RANGE.initial,
                                  kwargs["final_buying_rate"],
                                  LoadSettings.FINAL_BUYING_RATE_RANGE.final):
        raise D3ADeviceException(
<<<<<<< HEAD
            {"mis_configuration": [f"final_buying_rate should be in between "
                                   f"{LoadSettings.FINAL_BUYING_RATE_RANGE.initial} & "
                                   f"{LoadSettings.FINAL_BUYING_RATE_RANGE.final}."]})
=======
            {"misconfiguration": [f"final_buying_rate should be in between "
                                  f"{LoadSettings.FINAL_BUYING_RATE_RANGE.min} & "
                                  f"{LoadSettings.FINAL_BUYING_RATE_RANGE.max}."]})
>>>>>>> 09b7d6de
    if ("initial_buying_rate" in kwargs and kwargs["initial_buying_rate"] is not None) and \
            not _validate_range_limit(LoadSettings.INITIAL_BUYING_RATE_RANGE.initial,
                                      kwargs["initial_buying_rate"],
                                      LoadSettings.INITIAL_BUYING_RATE_RANGE.final):
        raise D3ADeviceException(
<<<<<<< HEAD
            {"mis_configuration": [f"initial_buying_rate should be in between "
                                   f"{LoadSettings.INITIAL_BUYING_RATE_RANGE.initial} & "
                                   f"{LoadSettings.INITIAL_BUYING_RATE_RANGE.final}"]})
=======
            {"misconfiguration": [f"initial_buying_rate should be in between "
                                  f"{LoadSettings.INITIAL_BUYING_RATE_RANGE.min} & "
                                  f"{LoadSettings.INITIAL_BUYING_RATE_RANGE.max}"]})
>>>>>>> 09b7d6de
    if ("initial_buying_rate" in kwargs and kwargs["initial_buying_rate"] is not None) and \
            ("final_buying_rate" in kwargs and kwargs["final_buying_rate"] is not None) and \
            (kwargs["initial_buying_rate"] > kwargs["final_buying_rate"]):
        raise D3ADeviceException({"misconfiguration": [f"initial_buying_rate should be "
                                                       f"less than final_buying_rate/"
                                                       f"market_maker_rate. Please adapt the "
                                                       f"market_maker_rate of the configuration "
                                                       f"or the initial_buying_rate"]})
    if ("hrs_of_day" in kwargs and kwargs["hrs_of_day"] is not None) and \
            any([not LoadSettings.HOURS_RANGE.initial <= h <= LoadSettings.HOURS_RANGE.final
                 for h in kwargs["hrs_of_day"]]):
        raise D3ADeviceException(
<<<<<<< HEAD
            {"mis_configuration": [f"hrs_of_day should be less between "
                                   f"{LoadSettings.HOURS_RANGE.initial} & "
                                   f"{LoadSettings.HOURS_RANGE.final}."]})
=======
            {"misconfiguration": [f"hrs_of_day should be less between "
                                  f"{LoadSettings.HOURS_RANGE.min} & "
                                  f"{LoadSettings.HOURS_RANGE.max}."]})
>>>>>>> 09b7d6de
    if ("hrs_of_day" in kwargs and kwargs["hrs_of_day"] is not None) and \
            ("hrs_per_day" in kwargs and kwargs["hrs_per_day"] is not None) and \
            (len(kwargs["hrs_of_day"]) < kwargs["hrs_per_day"]):
        raise D3ADeviceException(
            {"misconfiguration": [f"length of hrs_of_day list should be "
                                  f"greater than hrs_per_day."]})
    if ("energy_rate_increase_per_update" in kwargs and
        kwargs["energy_rate_increase_per_update"] is not None) and not \
            _validate_range_limit(GeneralSettings.RATE_CHANGE_PER_UPDATE.initial,
                                  kwargs["energy_rate_increase_per_update"],
                                  GeneralSettings.RATE_CHANGE_PER_UPDATE.final):
        raise D3ADeviceException(
<<<<<<< HEAD
            {"mis_configuration": [f"energy_rate_increase_per_update should be in between "
                                   f"{GeneralSettings.RATE_CHANGE_PER_UPDATE.initial} & "
                                   f"{GeneralSettings.RATE_CHANGE_PER_UPDATE.final}."]})
=======
            {"misconfiguration": [f"energy_rate_increase_per_update should be in between "
                                  f"{GeneralSettings.RATE_CHANGE_PER_UPDATE.min} & "
                                  f"{GeneralSettings.RATE_CHANGE_PER_UPDATE.max}."]})
>>>>>>> 09b7d6de
    if ("fit_to_limit" in kwargs and kwargs["fit_to_limit"] is True) and \
            ("energy_rate_increase_per_update" in kwargs and
             kwargs["energy_rate_increase_per_update"] is not None):
        raise D3ADeviceException(
            {"misconfiguration": [f"fit_to_limit & energy_rate_increase_per_update "
                                  f"can't be set together."]})


def validate_pv_device(**kwargs):
    if ("panel_count" in kwargs and kwargs["panel_count"] is not None) and not \
            _validate_range_limit(PvSettings.PANEL_COUNT_RANGE.initial,
                                  kwargs["panel_count"],
                                  PvSettings.PANEL_COUNT_RANGE.final):
        raise D3ADeviceException(
<<<<<<< HEAD
            {"mis_configuration": [f"PV panel count should be in between "
                                   f"{PvSettings.PANEL_COUNT_RANGE.initial} & "
                                   f"{PvSettings.PANEL_COUNT_RANGE.final}"]})
=======
            {"misconfiguration": [f"PV panel count should be in between "
                                  f"{PvSettings.PANEL_COUNT_RANGE.min} & "
                                  f"{PvSettings.PANEL_COUNT_RANGE.max}"]})
>>>>>>> 09b7d6de
    if ("final_selling_rate" in kwargs and kwargs["final_selling_rate"] is not None) and not \
            _validate_range_limit(PvSettings.MIN_SELL_RATE_RANGE.initial,
                                  kwargs["final_selling_rate"],
                                  PvSettings.MIN_SELL_RATE_RANGE.final):
        raise D3ADeviceException(
<<<<<<< HEAD
            {"mis_configuration": [f"final_selling_rate should be in between "
                                   f"{PvSettings.MIN_SELL_RATE_RANGE.initial} & "
                                   f"{PvSettings.MIN_SELL_RATE_RANGE.final}"]})
=======
            {"misconfiguration": [f"final_selling_rate should be in between "
                                  f"{PvSettings.MIN_SELL_RATE_RANGE.min} & "
                                  f"{PvSettings.MIN_SELL_RATE_RANGE.max}"]})
>>>>>>> 09b7d6de
    if ("initial_selling_rate" in kwargs and kwargs["initial_selling_rate"] is not None) and not \
            _validate_range_limit(PvSettings.INITIAL_RATE_RANGE.initial,
                                  kwargs["initial_selling_rate"],
                                  PvSettings.INITIAL_RATE_RANGE.final):
        raise D3ADeviceException(
<<<<<<< HEAD
            {"mis_configuration": [f"initial_selling_rate should be in between "
                                   f"{PvSettings.INITIAL_RATE_RANGE.initial} & "
                                   f"{PvSettings.INITIAL_RATE_RANGE.final}"]})
=======
            {"misconfiguration": [f"initial_selling_rate should be in between "
                                  f"{PvSettings.INITIAL_RATE_RANGE.min} & "
                                  f"{PvSettings.INITIAL_RATE_RANGE.max}"]})
>>>>>>> 09b7d6de
    if ("initial_selling_rate" in kwargs and kwargs["initial_selling_rate"] is not None) and \
            ("final_selling_rate" in kwargs and kwargs["final_selling_rate"] is not None) and \
            (kwargs["initial_selling_rate"] < kwargs["final_selling_rate"]):
        raise D3ADeviceException(
            {"misconfiguration": [f"initial_selling_rate/market_maker_rate should be greater "
                                  f"than or equal to final_selling_rate. Please adapt the "
                                  f"market_maker_rate of the configuration or the "
                                  f"initial_selling_rate"]})
    if ("fit_to_limit" in kwargs and kwargs["fit_to_limit"] is True) and \
            ("energy_rate_decrease_per_update" in kwargs and
             kwargs["energy_rate_decrease_per_update"] is not None):
        raise D3ADeviceException(
            {"misconfiguration": [f"fit_to_limit & energy_rate_decrease_per_update "
                                  f"can't be set together."]})
    if ("energy_rate_decrease_per_update" in kwargs and
        kwargs["energy_rate_decrease_per_update"] is not None) and not \
            _validate_range_limit(GeneralSettings.RATE_CHANGE_PER_UPDATE.initial,
                                  kwargs["energy_rate_decrease_per_update"],
                                  GeneralSettings.RATE_CHANGE_PER_UPDATE.final):
        raise D3ADeviceException(
<<<<<<< HEAD
            {"mis_configuration": [f"energy_rate_decrease_per_update should be in between "
                                   f"{GeneralSettings.RATE_CHANGE_PER_UPDATE.initial} & "
                                   f"{GeneralSettings.RATE_CHANGE_PER_UPDATE.final}"]})
=======
            {"misconfiguration": [f"energy_rate_decrease_per_update should be in between "
                                  f"{GeneralSettings.RATE_CHANGE_PER_UPDATE.min} & "
                                  f"{GeneralSettings.RATE_CHANGE_PER_UPDATE.max}"]})
>>>>>>> 09b7d6de
    if ("max_panel_power_W" in kwargs and kwargs["max_panel_power_W"] is not None) and \
            not _validate_range_limit(PvSettings.MAX_PANEL_OUTPUT_W_RANGE.initial,
                                      kwargs["max_panel_power_W"],
                                      PvSettings.MAX_PANEL_OUTPUT_W_RANGE.final):
        raise D3ADeviceException(
<<<<<<< HEAD
            {"mis_configuration": [f"max_panel_power_W should be in between "
                                   f"{PvSettings.MAX_PANEL_OUTPUT_W_RANGE.initial} & "
                                   f"{PvSettings.MAX_PANEL_OUTPUT_W_RANGE.final}"]})
=======
            {"misconfiguration": [f"max_panel_power_W should be in between "
                                  f"{PvSettings.MAX_PANEL_OUTPUT_W_RANGE.min} & "
                                  f"{PvSettings.MAX_PANEL_OUTPUT_W_RANGE.max}"]})
>>>>>>> 09b7d6de
    if "cloud_coverage" in kwargs and kwargs["cloud_coverage"] is not None:
        if (kwargs["cloud_coverage"] != 4) and \
           ("power_profile" in kwargs and kwargs["power_profile"] is not None):
            raise D3ADeviceException(
                {"misconfiguration": [f"cloud_coverage (if values 0-3) & "
                                      f"power_profile can't be set together."]})


def validate_storage_device(**kwargs):
    if ("initial_soc" in kwargs and kwargs["initial_soc"] is not None) and not \
            _validate_range_limit(StorageSettings.INITIAL_CHARGE_RANGE.initial,
                                  kwargs["initial_soc"],
                                  StorageSettings.INITIAL_CHARGE_RANGE.final):
        raise D3ADeviceException(
<<<<<<< HEAD
            {"mis_configuration": [f"initial_soc should be in between "
                                   f"{StorageSettings.INITIAL_CHARGE_RANGE.initial} & "
                                   f"{StorageSettings.INITIAL_CHARGE_RANGE.final}."]})
=======
            {"misconfiguration": [f"initial_soc should be in between "
                                  f"{StorageSettings.INITIAL_CHARGE_RANGE.min} & "
                                  f"{StorageSettings.INITIAL_CHARGE_RANGE.max}."]})
>>>>>>> 09b7d6de
    if ("min_allowed_soc" in kwargs and kwargs["min_allowed_soc"] is not None) and not \
            _validate_range_limit(StorageSettings.MIN_SOC_RANGE.initial,
                                  kwargs["min_allowed_soc"],
                                  StorageSettings.MIN_SOC_RANGE.final):
        raise D3ADeviceException(
<<<<<<< HEAD
            {"mis_configuration": [f"min_allowed_soc should be in between "
                                   f"{StorageSettings.MIN_SOC_RANGE.initial} & "
                                   f"{StorageSettings.MIN_SOC_RANGE.final}."]})
=======
            {"misconfiguration": [f"min_allowed_soc should be in between "
                                  f"{StorageSettings.MIN_SOC_RANGE.min} & "
                                  f"{StorageSettings.MIN_SOC_RANGE.max}."]})
>>>>>>> 09b7d6de
    if ("initial_soc" in kwargs and kwargs["initial_soc"] is not None) and \
            ("min_allowed_soc" in kwargs and kwargs["min_allowed_soc"] is not None) and \
            (kwargs["initial_soc"] < kwargs["min_allowed_soc"]):
        raise D3ADeviceException(
            {"misconfiguration": [f"initial_soc should be greater "
                                  f"than or equal to min_allowed_soc."]})

    if ("battery_capacity_kWh" in kwargs and kwargs["battery_capacity_kWh"] is not None) and not \
            _validate_range_limit(StorageSettings.CAPACITY_RANGE.initial,
                                  kwargs["battery_capacity_kWh"],
                                  StorageSettings.CAPACITY_RANGE.final):
        raise D3ADeviceException(
<<<<<<< HEAD
            {"mis_configuration": [f"battery_capacity_kWh should be in between "
                                   f"{StorageSettings.CAPACITY_RANGE.initial} & "
                                   f"{StorageSettings.CAPACITY_RANGE.final}."]})
=======
            {"misconfiguration": [f"battery_capacity_kWh should be in between "
                                  f"{StorageSettings.CAPACITY_RANGE.min} & "
                                  f"{StorageSettings.CAPACITY_RANGE.max}."]})
>>>>>>> 09b7d6de
    if ("max_abs_battery_power_kW" in kwargs and
        kwargs["max_abs_battery_power_kW"] is not None) and not \
            _validate_range_limit(StorageSettings.MAX_ABS_POWER_RANGE.initial,
                                  kwargs["max_abs_battery_power_kW"],
                                  StorageSettings.MAX_ABS_POWER_RANGE.final):
        raise D3ADeviceException(
<<<<<<< HEAD
            {"mis_configuration": [f"max_abs_battery_power_kW should be in between "
                                   f"{StorageSettings.MAX_ABS_POWER_RANGE.initial} & "
                                   f"{StorageSettings.MAX_ABS_POWER_RANGE.final}."]})
=======
            {"misconfiguration": [f"max_abs_battery_power_kW should be in between "
                                  f"{StorageSettings.MAX_ABS_POWER_RANGE.min} & "
                                  f"{StorageSettings.MAX_ABS_POWER_RANGE.max}."]})
>>>>>>> 09b7d6de
    if ("initial_selling_rate" in kwargs and kwargs["initial_selling_rate"] is not None) and not \
            _validate_range_limit(StorageSettings.INITIAL_SELLING_RANGE.initial,
                                  kwargs["initial_selling_rate"],
                                  StorageSettings.INITIAL_SELLING_RANGE.final):
        raise D3ADeviceException(
<<<<<<< HEAD
            {"mis_configuration": [f"initial_selling_rate should be in between "
                                   f"{StorageSettings.INITIAL_SELLING_RANGE.initial} & "
                                   f"{StorageSettings.INITIAL_SELLING_RANGE.final}."]})
=======
            {"misconfiguration": [f"initial_selling_rate should be in between "
                                  f"{StorageSettings.INITIAL_SELLING_RANGE.min} & "
                                  f"{StorageSettings.INITIAL_SELLING_RANGE.max}."]})
>>>>>>> 09b7d6de
    if ("final_selling_rate" in kwargs and kwargs["final_selling_rate"] is not None) and not \
            _validate_range_limit(StorageSettings.FINAL_SELLING_RANGE.initial,
                                  kwargs["final_selling_rate"],
                                  StorageSettings.FINAL_SELLING_RANGE.final):
        raise D3ADeviceException(
<<<<<<< HEAD
            {"mis_configuration": [f"final_selling_rate should be in between "
                                   f"{StorageSettings.FINAL_SELLING_RANGE.initial} & "
                                   f"{StorageSettings.FINAL_SELLING_RANGE.final}."]})
=======
            {"misconfiguration": [f"final_selling_rate should be in between "
                                  f"{StorageSettings.FINAL_SELLING_RANGE.min} & "
                                  f"{StorageSettings.FINAL_SELLING_RANGE.max}."]})
>>>>>>> 09b7d6de
    if ("initial_selling_rate" in kwargs and kwargs["initial_selling_rate"] is not None) and \
            ("final_selling_rate" in kwargs and kwargs["final_selling_rate"] is not None) and \
            (kwargs["initial_selling_rate"] < kwargs["final_selling_rate"]):
        raise D3ADeviceException({"misconfiguration": [f"initial_selling_rate should be greater "
                                                       f"than or equal to final_selling_rate."]})

    if ("initial_buying_rate" in kwargs and kwargs["initial_buying_rate"] is not None) and not \
            _validate_range_limit(StorageSettings.INITIAL_BUYING_RANGE.initial,
                                  kwargs["initial_buying_rate"],
                                  StorageSettings.INITIAL_BUYING_RANGE.final):
        raise D3ADeviceException(
<<<<<<< HEAD
            {"mis_configuration": [f"initial_buying_rate should be in between "
                                   f"{StorageSettings.INITIAL_BUYING_RANGE.initial} & "
                                   f"{StorageSettings.INITIAL_BUYING_RANGE.final}."]})
=======
            {"misconfiguration": [f"initial_buying_rate should be in between "
                                  f"{StorageSettings.INITIAL_BUYING_RANGE.min} & "
                                  f"{StorageSettings.INITIAL_BUYING_RANGE.max}."]})
>>>>>>> 09b7d6de

    if ("final_buying_rate" in kwargs and kwargs["final_buying_rate"] is not None) and not \
            (StorageSettings.FINAL_BUYING_RANGE.initial <= kwargs["final_buying_rate"] <=
             StorageSettings.FINAL_BUYING_RANGE.final):
        raise D3ADeviceException(
<<<<<<< HEAD
            {"mis_configuration": [f"final_buying_rate should be in between "
                                   f"{StorageSettings.FINAL_BUYING_RANGE.initial} & "
                                   f"{StorageSettings.FINAL_BUYING_RANGE.final}."]})
=======
            {"misconfiguration": [f"final_buying_rate should be in between "
                                  f"{StorageSettings.FINAL_BUYING_RANGE.min} & "
                                  f"{StorageSettings.FINAL_BUYING_RANGE.max}."]})
>>>>>>> 09b7d6de
    if ("initial_buying_rate" in kwargs and kwargs["initial_buying_rate"] is not None) and \
            ("final_buying_rate" in kwargs and kwargs["final_buying_rate"] is not None) and \
            (kwargs["initial_buying_rate"] > kwargs["final_buying_rate"]):
        raise D3ADeviceException(
            {"misconfiguration": [f"initial_buying_rate should be less "
                                  f"than or equal to final_buying_rate."]})
    if ("final_selling_rate" in kwargs and kwargs["final_selling_rate"] is not None) and \
            ("final_buying_rate" in kwargs and kwargs["final_buying_rate"] is not None) and \
            (kwargs["final_buying_rate"] > kwargs["final_selling_rate"]):
        raise D3ADeviceException(
            {"misconfiguration": [f"final_buying_rate should be less "
                                  f"than or equal to final_selling_rate."]})
    if ("energy_rate_increase_per_update" in kwargs and
        kwargs["energy_rate_increase_per_update"] is not None) and not \
            _validate_range_limit(GeneralSettings.RATE_CHANGE_PER_UPDATE.initial,
                                  kwargs["energy_rate_increase_per_update"],
                                  GeneralSettings.RATE_CHANGE_PER_UPDATE.final):
        raise D3ADeviceException(
<<<<<<< HEAD
            {"mis_configuration": [f"energy_rate_increase_per_update should be in between "
                                   f"{GeneralSettings.RATE_CHANGE_PER_UPDATE.initial} & "
                                   f"{GeneralSettings.RATE_CHANGE_PER_UPDATE.final}."]})
=======
            {"misconfiguration": [f"energy_rate_increase_per_update should be in between "
                                  f"{GeneralSettings.RATE_CHANGE_PER_UPDATE.min} & "
                                  f"{GeneralSettings.RATE_CHANGE_PER_UPDATE.max}."]})
>>>>>>> 09b7d6de
    if ("energy_rate_decrease_per_update" in kwargs and
        kwargs["energy_rate_decrease_per_update"] is not None) and not \
            _validate_range_limit(GeneralSettings.RATE_CHANGE_PER_UPDATE.initial,
                                  kwargs["energy_rate_decrease_per_update"],
                                  GeneralSettings.RATE_CHANGE_PER_UPDATE.final):
        raise D3ADeviceException(
<<<<<<< HEAD
            {"mis_configuration": [f"energy_rate_decrease_per_update should be in between "
                                   f"{GeneralSettings.RATE_CHANGE_PER_UPDATE.initial} & "
                                   f"{GeneralSettings.RATE_CHANGE_PER_UPDATE.final}."]})
=======
            {"misconfiguration": [f"energy_rate_decrease_per_update should be in between "
                                  f"{GeneralSettings.RATE_CHANGE_PER_UPDATE.min} & "
                                  f"{GeneralSettings.RATE_CHANGE_PER_UPDATE.max}."]})
>>>>>>> 09b7d6de
    if ("fit_to_limit" in kwargs and kwargs["fit_to_limit"] is True) and \
            (("energy_rate_increase_per_update" in kwargs and
              kwargs["energy_rate_increase_per_update"] is not None) or
             ("energy_rate_decrease_per_update" in kwargs and
              kwargs["energy_rate_decrease_per_update"] is not None)):
        raise D3ADeviceException(
<<<<<<< HEAD
            {"mis_configuration": [f"fit_to_limit & energy_rate_change_per_update "
                                   f"can't be set together."]})


def _validate_rate(energy_rate):
    if not _validate_range_limit(CepSettings.ENERGY_RATE_RANGE.initial, energy_rate,
                                 CepSettings.ENERGY_RATE_RANGE.final):
        raise D3ADeviceException(
            {
                "misconfiguration": [f"energy_rate should be in between "
                                     f"{CepSettings.ENERGY_RATE_RANGE.initial} & "
                                     f"{CepSettings.ENERGY_RATE_RANGE.final}."]})


def _validate_rate_profile(energy_rate_profile):
    for date, value in energy_rate_profile.items():
        value = float(value) if type(value) == str else value
        if not _validate_range_limit(CepSettings.ENERGY_RATE_RANGE.initial, value,
                                     CepSettings.ENERGY_RATE_RANGE.final):
            raise D3ADeviceException(
                {"misconfiguration": [f"energy_rate should at time: {date} be in between "
                                      f"{CepSettings.ENERGY_RATE_RANGE.initial} & "
                                      f"{CepSettings.ENERGY_RATE_RANGE.final}."]})


def validate_commercial_producer(**kwargs):
    if "energy_rate" in kwargs and kwargs["energy_rate"] is not None:
        if isinstance(kwargs["energy_rate"], (float, int)):
            _validate_rate(kwargs["energy_rate"])
        elif isinstance(kwargs["energy_rate"], str):
            _validate_rate_profile(ast.literal_eval(kwargs["energy_rate"]))
        elif isinstance(kwargs["energy_rate"], dict):
            _validate_rate_profile(kwargs["energy_rate"])
        else:
            raise D3ADeviceException({"misconfiguration": [f"energy_rate has an invalid type."]})


def validate_market_maker(**kwargs):
    if "energy_rate" in kwargs and kwargs["energy_rate"] is not None:
        if isinstance(kwargs["energy_rate"], (float, int)):
            _validate_rate(kwargs["energy_rate"])
        elif isinstance(kwargs["energy_rate"], str):
            _validate_rate_profile(ast.literal_eval(kwargs["energy_rate"]))
        elif isinstance(ast.literal_eval(kwargs["energy_rate"]), dict):
            _validate_rate_profile(kwargs["energy_rate"])
        else:
            raise D3ADeviceException({"misconfiguration": [f"energy_rate has an invalid type."]})
    if "energy_rate_profile" in kwargs and kwargs["energy_rate_profile"] is not None and \
            ("energy_rate_profile_uuid" not in kwargs or
             kwargs["energy_rate_profile_uuid"] is None):
        raise D3ADeviceException(
            {"misconfiguration": [f"energy_rate_profile must have a uuid."]})
    if "grid_connected" in kwargs and kwargs["grid_connected"] is not None and \
            not isinstance(kwargs["grid_connected"], bool):
        raise D3ADeviceException(
            {"misconfiguration": [f"grid_connected must be a boolean value."]})


def validate_finite_diesel_generator(**kwargs):
    if "max_available_power_kW" in kwargs and kwargs["max_available_power_kW"] is not None:
        if isinstance(kwargs["max_available_power_kW"], (int, float)):
            if not _validate_range_limit(CepSettings.MAX_POWER_KW_RANGE.initial,
                                         kwargs["max_available_power_kW"],
                                         CepSettings.MAX_POWER_KW_RANGE.final):
                raise D3ADeviceException(
                    {"misconfiguration": [f"max_available_power_kW should be in between "
                                          f"{CepSettings.MAX_POWER_KW_RANGE.initial} & "
                                          f"{CepSettings.MAX_POWER_KW_RANGE.final}."]})
        elif isinstance(kwargs["max_available_power_kW"], dict):
            for date, value in kwargs["max_available_power_kW"].items():
                if not _validate_range_limit(CepSettings.MAX_POWER_KW_RANGE.initial, value,
                                             CepSettings.MAX_POWER_KW_RANGE.final):
                    raise D3ADeviceException(
                        {
                            "misconfiguration": [f"max_available_power_kW should be in between "
                                                 f"{CepSettings.MAX_POWER_KW_RANGE.initial} & "
                                                 f"{CepSettings.MAX_POWER_KW_RANGE.final}."]})
        else:
            raise D3ADeviceException({"misconfiguration": [f"max_available_power_kW has an "
                                                           f"invalid type. "]})

    validate_commercial_producer(**kwargs)


def _validate_range_limit(initial_limit, value, final_limit):
    return False if not initial_limit <= value <= final_limit else True
=======
            {"misconfiguration": [f"fit_to_limit & energy_rate_change_per_update "
                                  f"can't be set together."]})
>>>>>>> 09b7d6de
<|MERGE_RESOLUTION|>--- conflicted
+++ resolved
@@ -34,15 +34,9 @@
                                       kwargs["avg_power_W"],
                                       LoadSettings.AVG_POWER_RANGE.final):
         raise D3ADeviceException(
-<<<<<<< HEAD
-            {"mis_configuration": [f"avg_power_W should be in between "
-                                   f"{LoadSettings.AVG_POWER_RANGE.initial} & "
-                                   f"{LoadSettings.AVG_POWER_RANGE.final}."]})
-=======
             {"misconfiguration": [f"avg_power_W should be in between "
-                                  f"{LoadSettings.AVG_POWER_RANGE.min} & "
-                                  f"{LoadSettings.AVG_POWER_RANGE.max}."]})
->>>>>>> 09b7d6de
+                                  f"{LoadSettings.AVG_POWER_RANGE.initial} & "
+                                  f"{LoadSettings.AVG_POWER_RANGE.final}."]})
     if (("avg_power_W" in kwargs and kwargs["avg_power_W"] is not None) or
         ("hrs_per_day" in kwargs and kwargs["hrs_per_day"] is not None) or
         ("hrs_of_day" in kwargs and kwargs["hrs_of_day"] is not None)) \
@@ -55,43 +49,25 @@
                                       kwargs["hrs_per_day"],
                                       LoadSettings.HOURS_RANGE.final):
         raise D3ADeviceException(
-<<<<<<< HEAD
-            {"mis_configuration": [f"hrs_per_day should be in between "
-                                   f"{LoadSettings.HOURS_RANGE.initial} & "
-                                   f"{LoadSettings.HOURS_RANGE.final}."]})
-=======
             {"misconfiguration": [f"hrs_per_day should be in between "
-                                  f"{LoadSettings.HOURS_RANGE.min} & "
-                                  f"{LoadSettings.HOURS_RANGE.max}."]})
->>>>>>> 09b7d6de
+                                  f"{LoadSettings.HOURS_RANGE.initial} & "
+                                  f"{LoadSettings.HOURS_RANGE.final}."]})
     if ("final_buying_rate" in kwargs and kwargs["final_buying_rate"] is not None) and not \
             _validate_range_limit(LoadSettings.FINAL_BUYING_RATE_RANGE.initial,
                                   kwargs["final_buying_rate"],
                                   LoadSettings.FINAL_BUYING_RATE_RANGE.final):
         raise D3ADeviceException(
-<<<<<<< HEAD
-            {"mis_configuration": [f"final_buying_rate should be in between "
-                                   f"{LoadSettings.FINAL_BUYING_RATE_RANGE.initial} & "
-                                   f"{LoadSettings.FINAL_BUYING_RATE_RANGE.final}."]})
-=======
             {"misconfiguration": [f"final_buying_rate should be in between "
-                                  f"{LoadSettings.FINAL_BUYING_RATE_RANGE.min} & "
-                                  f"{LoadSettings.FINAL_BUYING_RATE_RANGE.max}."]})
->>>>>>> 09b7d6de
+                                  f"{LoadSettings.FINAL_BUYING_RATE_RANGE.initial} & "
+                                  f"{LoadSettings.FINAL_BUYING_RATE_RANGE.final}."]})
     if ("initial_buying_rate" in kwargs and kwargs["initial_buying_rate"] is not None) and \
             not _validate_range_limit(LoadSettings.INITIAL_BUYING_RATE_RANGE.initial,
                                       kwargs["initial_buying_rate"],
                                       LoadSettings.INITIAL_BUYING_RATE_RANGE.final):
         raise D3ADeviceException(
-<<<<<<< HEAD
-            {"mis_configuration": [f"initial_buying_rate should be in between "
-                                   f"{LoadSettings.INITIAL_BUYING_RATE_RANGE.initial} & "
-                                   f"{LoadSettings.INITIAL_BUYING_RATE_RANGE.final}"]})
-=======
             {"misconfiguration": [f"initial_buying_rate should be in between "
-                                  f"{LoadSettings.INITIAL_BUYING_RATE_RANGE.min} & "
-                                  f"{LoadSettings.INITIAL_BUYING_RATE_RANGE.max}"]})
->>>>>>> 09b7d6de
+                                  f"{LoadSettings.INITIAL_BUYING_RATE_RANGE.initial} & "
+                                  f"{LoadSettings.INITIAL_BUYING_RATE_RANGE.final}"]})
     if ("initial_buying_rate" in kwargs and kwargs["initial_buying_rate"] is not None) and \
             ("final_buying_rate" in kwargs and kwargs["final_buying_rate"] is not None) and \
             (kwargs["initial_buying_rate"] > kwargs["final_buying_rate"]):
@@ -104,15 +80,9 @@
             any([not LoadSettings.HOURS_RANGE.initial <= h <= LoadSettings.HOURS_RANGE.final
                  for h in kwargs["hrs_of_day"]]):
         raise D3ADeviceException(
-<<<<<<< HEAD
-            {"mis_configuration": [f"hrs_of_day should be less between "
-                                   f"{LoadSettings.HOURS_RANGE.initial} & "
-                                   f"{LoadSettings.HOURS_RANGE.final}."]})
-=======
             {"misconfiguration": [f"hrs_of_day should be less between "
-                                  f"{LoadSettings.HOURS_RANGE.min} & "
-                                  f"{LoadSettings.HOURS_RANGE.max}."]})
->>>>>>> 09b7d6de
+                                  f"{LoadSettings.HOURS_RANGE.initial} & "
+                                  f"{LoadSettings.HOURS_RANGE.final}."]})
     if ("hrs_of_day" in kwargs and kwargs["hrs_of_day"] is not None) and \
             ("hrs_per_day" in kwargs and kwargs["hrs_per_day"] is not None) and \
             (len(kwargs["hrs_of_day"]) < kwargs["hrs_per_day"]):
@@ -125,15 +95,9 @@
                                   kwargs["energy_rate_increase_per_update"],
                                   GeneralSettings.RATE_CHANGE_PER_UPDATE.final):
         raise D3ADeviceException(
-<<<<<<< HEAD
-            {"mis_configuration": [f"energy_rate_increase_per_update should be in between "
-                                   f"{GeneralSettings.RATE_CHANGE_PER_UPDATE.initial} & "
-                                   f"{GeneralSettings.RATE_CHANGE_PER_UPDATE.final}."]})
-=======
             {"misconfiguration": [f"energy_rate_increase_per_update should be in between "
-                                  f"{GeneralSettings.RATE_CHANGE_PER_UPDATE.min} & "
-                                  f"{GeneralSettings.RATE_CHANGE_PER_UPDATE.max}."]})
->>>>>>> 09b7d6de
+                                  f"{GeneralSettings.RATE_CHANGE_PER_UPDATE.initial} & "
+                                  f"{GeneralSettings.RATE_CHANGE_PER_UPDATE.final}."]})
     if ("fit_to_limit" in kwargs and kwargs["fit_to_limit"] is True) and \
             ("energy_rate_increase_per_update" in kwargs and
              kwargs["energy_rate_increase_per_update"] is not None):
@@ -148,43 +112,25 @@
                                   kwargs["panel_count"],
                                   PvSettings.PANEL_COUNT_RANGE.final):
         raise D3ADeviceException(
-<<<<<<< HEAD
-            {"mis_configuration": [f"PV panel count should be in between "
-                                   f"{PvSettings.PANEL_COUNT_RANGE.initial} & "
-                                   f"{PvSettings.PANEL_COUNT_RANGE.final}"]})
-=======
             {"misconfiguration": [f"PV panel count should be in between "
-                                  f"{PvSettings.PANEL_COUNT_RANGE.min} & "
-                                  f"{PvSettings.PANEL_COUNT_RANGE.max}"]})
->>>>>>> 09b7d6de
+                                  f"{PvSettings.PANEL_COUNT_RANGE.initial} & "
+                                  f"{PvSettings.PANEL_COUNT_RANGE.final}"]})
     if ("final_selling_rate" in kwargs and kwargs["final_selling_rate"] is not None) and not \
             _validate_range_limit(PvSettings.MIN_SELL_RATE_RANGE.initial,
                                   kwargs["final_selling_rate"],
                                   PvSettings.MIN_SELL_RATE_RANGE.final):
         raise D3ADeviceException(
-<<<<<<< HEAD
-            {"mis_configuration": [f"final_selling_rate should be in between "
-                                   f"{PvSettings.MIN_SELL_RATE_RANGE.initial} & "
-                                   f"{PvSettings.MIN_SELL_RATE_RANGE.final}"]})
-=======
             {"misconfiguration": [f"final_selling_rate should be in between "
-                                  f"{PvSettings.MIN_SELL_RATE_RANGE.min} & "
-                                  f"{PvSettings.MIN_SELL_RATE_RANGE.max}"]})
->>>>>>> 09b7d6de
+                                  f"{PvSettings.MIN_SELL_RATE_RANGE.initial} & "
+                                  f"{PvSettings.MIN_SELL_RATE_RANGE.final}"]})
     if ("initial_selling_rate" in kwargs and kwargs["initial_selling_rate"] is not None) and not \
             _validate_range_limit(PvSettings.INITIAL_RATE_RANGE.initial,
                                   kwargs["initial_selling_rate"],
                                   PvSettings.INITIAL_RATE_RANGE.final):
         raise D3ADeviceException(
-<<<<<<< HEAD
-            {"mis_configuration": [f"initial_selling_rate should be in between "
-                                   f"{PvSettings.INITIAL_RATE_RANGE.initial} & "
-                                   f"{PvSettings.INITIAL_RATE_RANGE.final}"]})
-=======
             {"misconfiguration": [f"initial_selling_rate should be in between "
-                                  f"{PvSettings.INITIAL_RATE_RANGE.min} & "
-                                  f"{PvSettings.INITIAL_RATE_RANGE.max}"]})
->>>>>>> 09b7d6de
+                                  f"{PvSettings.INITIAL_RATE_RANGE.initial} & "
+                                  f"{PvSettings.INITIAL_RATE_RANGE.final}"]})
     if ("initial_selling_rate" in kwargs and kwargs["initial_selling_rate"] is not None) and \
             ("final_selling_rate" in kwargs and kwargs["final_selling_rate"] is not None) and \
             (kwargs["initial_selling_rate"] < kwargs["final_selling_rate"]):
@@ -205,29 +151,17 @@
                                   kwargs["energy_rate_decrease_per_update"],
                                   GeneralSettings.RATE_CHANGE_PER_UPDATE.final):
         raise D3ADeviceException(
-<<<<<<< HEAD
-            {"mis_configuration": [f"energy_rate_decrease_per_update should be in between "
-                                   f"{GeneralSettings.RATE_CHANGE_PER_UPDATE.initial} & "
-                                   f"{GeneralSettings.RATE_CHANGE_PER_UPDATE.final}"]})
-=======
             {"misconfiguration": [f"energy_rate_decrease_per_update should be in between "
-                                  f"{GeneralSettings.RATE_CHANGE_PER_UPDATE.min} & "
-                                  f"{GeneralSettings.RATE_CHANGE_PER_UPDATE.max}"]})
->>>>>>> 09b7d6de
+                                  f"{GeneralSettings.RATE_CHANGE_PER_UPDATE.initial} & "
+                                  f"{GeneralSettings.RATE_CHANGE_PER_UPDATE.final}"]})
     if ("max_panel_power_W" in kwargs and kwargs["max_panel_power_W"] is not None) and \
             not _validate_range_limit(PvSettings.MAX_PANEL_OUTPUT_W_RANGE.initial,
                                       kwargs["max_panel_power_W"],
                                       PvSettings.MAX_PANEL_OUTPUT_W_RANGE.final):
         raise D3ADeviceException(
-<<<<<<< HEAD
-            {"mis_configuration": [f"max_panel_power_W should be in between "
-                                   f"{PvSettings.MAX_PANEL_OUTPUT_W_RANGE.initial} & "
-                                   f"{PvSettings.MAX_PANEL_OUTPUT_W_RANGE.final}"]})
-=======
             {"misconfiguration": [f"max_panel_power_W should be in between "
-                                  f"{PvSettings.MAX_PANEL_OUTPUT_W_RANGE.min} & "
-                                  f"{PvSettings.MAX_PANEL_OUTPUT_W_RANGE.max}"]})
->>>>>>> 09b7d6de
+                                  f"{PvSettings.MAX_PANEL_OUTPUT_W_RANGE.initial} & "
+                                  f"{PvSettings.MAX_PANEL_OUTPUT_W_RANGE.final}"]})
     if "cloud_coverage" in kwargs and kwargs["cloud_coverage"] is not None:
         if (kwargs["cloud_coverage"] != 4) and \
            ("power_profile" in kwargs and kwargs["power_profile"] is not None):
@@ -242,29 +176,17 @@
                                   kwargs["initial_soc"],
                                   StorageSettings.INITIAL_CHARGE_RANGE.final):
         raise D3ADeviceException(
-<<<<<<< HEAD
-            {"mis_configuration": [f"initial_soc should be in between "
-                                   f"{StorageSettings.INITIAL_CHARGE_RANGE.initial} & "
-                                   f"{StorageSettings.INITIAL_CHARGE_RANGE.final}."]})
-=======
             {"misconfiguration": [f"initial_soc should be in between "
-                                  f"{StorageSettings.INITIAL_CHARGE_RANGE.min} & "
-                                  f"{StorageSettings.INITIAL_CHARGE_RANGE.max}."]})
->>>>>>> 09b7d6de
+                                  f"{StorageSettings.INITIAL_CHARGE_RANGE.initial} & "
+                                  f"{StorageSettings.INITIAL_CHARGE_RANGE.final}."]})
     if ("min_allowed_soc" in kwargs and kwargs["min_allowed_soc"] is not None) and not \
             _validate_range_limit(StorageSettings.MIN_SOC_RANGE.initial,
                                   kwargs["min_allowed_soc"],
                                   StorageSettings.MIN_SOC_RANGE.final):
         raise D3ADeviceException(
-<<<<<<< HEAD
-            {"mis_configuration": [f"min_allowed_soc should be in between "
-                                   f"{StorageSettings.MIN_SOC_RANGE.initial} & "
-                                   f"{StorageSettings.MIN_SOC_RANGE.final}."]})
-=======
             {"misconfiguration": [f"min_allowed_soc should be in between "
-                                  f"{StorageSettings.MIN_SOC_RANGE.min} & "
-                                  f"{StorageSettings.MIN_SOC_RANGE.max}."]})
->>>>>>> 09b7d6de
+                                  f"{StorageSettings.MIN_SOC_RANGE.initial} & "
+                                  f"{StorageSettings.MIN_SOC_RANGE.final}."]})
     if ("initial_soc" in kwargs and kwargs["initial_soc"] is not None) and \
             ("min_allowed_soc" in kwargs and kwargs["min_allowed_soc"] is not None) and \
             (kwargs["initial_soc"] < kwargs["min_allowed_soc"]):
@@ -277,58 +199,34 @@
                                   kwargs["battery_capacity_kWh"],
                                   StorageSettings.CAPACITY_RANGE.final):
         raise D3ADeviceException(
-<<<<<<< HEAD
-            {"mis_configuration": [f"battery_capacity_kWh should be in between "
-                                   f"{StorageSettings.CAPACITY_RANGE.initial} & "
-                                   f"{StorageSettings.CAPACITY_RANGE.final}."]})
-=======
             {"misconfiguration": [f"battery_capacity_kWh should be in between "
-                                  f"{StorageSettings.CAPACITY_RANGE.min} & "
-                                  f"{StorageSettings.CAPACITY_RANGE.max}."]})
->>>>>>> 09b7d6de
+                                  f"{StorageSettings.CAPACITY_RANGE.initial} & "
+                                  f"{StorageSettings.CAPACITY_RANGE.final}."]})
     if ("max_abs_battery_power_kW" in kwargs and
         kwargs["max_abs_battery_power_kW"] is not None) and not \
             _validate_range_limit(StorageSettings.MAX_ABS_POWER_RANGE.initial,
                                   kwargs["max_abs_battery_power_kW"],
                                   StorageSettings.MAX_ABS_POWER_RANGE.final):
         raise D3ADeviceException(
-<<<<<<< HEAD
-            {"mis_configuration": [f"max_abs_battery_power_kW should be in between "
-                                   f"{StorageSettings.MAX_ABS_POWER_RANGE.initial} & "
-                                   f"{StorageSettings.MAX_ABS_POWER_RANGE.final}."]})
-=======
             {"misconfiguration": [f"max_abs_battery_power_kW should be in between "
-                                  f"{StorageSettings.MAX_ABS_POWER_RANGE.min} & "
-                                  f"{StorageSettings.MAX_ABS_POWER_RANGE.max}."]})
->>>>>>> 09b7d6de
+                                  f"{StorageSettings.MAX_ABS_POWER_RANGE.initial} & "
+                                  f"{StorageSettings.MAX_ABS_POWER_RANGE.final}."]})
     if ("initial_selling_rate" in kwargs and kwargs["initial_selling_rate"] is not None) and not \
             _validate_range_limit(StorageSettings.INITIAL_SELLING_RANGE.initial,
                                   kwargs["initial_selling_rate"],
                                   StorageSettings.INITIAL_SELLING_RANGE.final):
         raise D3ADeviceException(
-<<<<<<< HEAD
-            {"mis_configuration": [f"initial_selling_rate should be in between "
-                                   f"{StorageSettings.INITIAL_SELLING_RANGE.initial} & "
-                                   f"{StorageSettings.INITIAL_SELLING_RANGE.final}."]})
-=======
             {"misconfiguration": [f"initial_selling_rate should be in between "
-                                  f"{StorageSettings.INITIAL_SELLING_RANGE.min} & "
-                                  f"{StorageSettings.INITIAL_SELLING_RANGE.max}."]})
->>>>>>> 09b7d6de
+                                  f"{StorageSettings.INITIAL_SELLING_RANGE.initial} & "
+                                  f"{StorageSettings.INITIAL_SELLING_RANGE.final}."]})
     if ("final_selling_rate" in kwargs and kwargs["final_selling_rate"] is not None) and not \
             _validate_range_limit(StorageSettings.FINAL_SELLING_RANGE.initial,
                                   kwargs["final_selling_rate"],
                                   StorageSettings.FINAL_SELLING_RANGE.final):
         raise D3ADeviceException(
-<<<<<<< HEAD
-            {"mis_configuration": [f"final_selling_rate should be in between "
-                                   f"{StorageSettings.FINAL_SELLING_RANGE.initial} & "
-                                   f"{StorageSettings.FINAL_SELLING_RANGE.final}."]})
-=======
             {"misconfiguration": [f"final_selling_rate should be in between "
-                                  f"{StorageSettings.FINAL_SELLING_RANGE.min} & "
-                                  f"{StorageSettings.FINAL_SELLING_RANGE.max}."]})
->>>>>>> 09b7d6de
+                                  f"{StorageSettings.FINAL_SELLING_RANGE.initial} & "
+                                  f"{StorageSettings.FINAL_SELLING_RANGE.final}."]})
     if ("initial_selling_rate" in kwargs and kwargs["initial_selling_rate"] is not None) and \
             ("final_selling_rate" in kwargs and kwargs["final_selling_rate"] is not None) and \
             (kwargs["initial_selling_rate"] < kwargs["final_selling_rate"]):
@@ -340,29 +238,17 @@
                                   kwargs["initial_buying_rate"],
                                   StorageSettings.INITIAL_BUYING_RANGE.final):
         raise D3ADeviceException(
-<<<<<<< HEAD
-            {"mis_configuration": [f"initial_buying_rate should be in between "
-                                   f"{StorageSettings.INITIAL_BUYING_RANGE.initial} & "
-                                   f"{StorageSettings.INITIAL_BUYING_RANGE.final}."]})
-=======
             {"misconfiguration": [f"initial_buying_rate should be in between "
-                                  f"{StorageSettings.INITIAL_BUYING_RANGE.min} & "
-                                  f"{StorageSettings.INITIAL_BUYING_RANGE.max}."]})
->>>>>>> 09b7d6de
+                                  f"{StorageSettings.INITIAL_BUYING_RANGE.initial} & "
+                                  f"{StorageSettings.INITIAL_BUYING_RANGE.final}."]})
 
     if ("final_buying_rate" in kwargs and kwargs["final_buying_rate"] is not None) and not \
             (StorageSettings.FINAL_BUYING_RANGE.initial <= kwargs["final_buying_rate"] <=
              StorageSettings.FINAL_BUYING_RANGE.final):
         raise D3ADeviceException(
-<<<<<<< HEAD
-            {"mis_configuration": [f"final_buying_rate should be in between "
-                                   f"{StorageSettings.FINAL_BUYING_RANGE.initial} & "
-                                   f"{StorageSettings.FINAL_BUYING_RANGE.final}."]})
-=======
             {"misconfiguration": [f"final_buying_rate should be in between "
-                                  f"{StorageSettings.FINAL_BUYING_RANGE.min} & "
-                                  f"{StorageSettings.FINAL_BUYING_RANGE.max}."]})
->>>>>>> 09b7d6de
+                                  f"{StorageSettings.FINAL_BUYING_RANGE.initial} & "
+                                  f"{StorageSettings.FINAL_BUYING_RANGE.final}."]})
     if ("initial_buying_rate" in kwargs and kwargs["initial_buying_rate"] is not None) and \
             ("final_buying_rate" in kwargs and kwargs["final_buying_rate"] is not None) and \
             (kwargs["initial_buying_rate"] > kwargs["final_buying_rate"]):
@@ -381,39 +267,26 @@
                                   kwargs["energy_rate_increase_per_update"],
                                   GeneralSettings.RATE_CHANGE_PER_UPDATE.final):
         raise D3ADeviceException(
-<<<<<<< HEAD
-            {"mis_configuration": [f"energy_rate_increase_per_update should be in between "
-                                   f"{GeneralSettings.RATE_CHANGE_PER_UPDATE.initial} & "
-                                   f"{GeneralSettings.RATE_CHANGE_PER_UPDATE.final}."]})
-=======
             {"misconfiguration": [f"energy_rate_increase_per_update should be in between "
-                                  f"{GeneralSettings.RATE_CHANGE_PER_UPDATE.min} & "
-                                  f"{GeneralSettings.RATE_CHANGE_PER_UPDATE.max}."]})
->>>>>>> 09b7d6de
+                                  f"{GeneralSettings.RATE_CHANGE_PER_UPDATE.initial} & "
+                                  f"{GeneralSettings.RATE_CHANGE_PER_UPDATE.final}."]})
     if ("energy_rate_decrease_per_update" in kwargs and
         kwargs["energy_rate_decrease_per_update"] is not None) and not \
             _validate_range_limit(GeneralSettings.RATE_CHANGE_PER_UPDATE.initial,
                                   kwargs["energy_rate_decrease_per_update"],
                                   GeneralSettings.RATE_CHANGE_PER_UPDATE.final):
         raise D3ADeviceException(
-<<<<<<< HEAD
-            {"mis_configuration": [f"energy_rate_decrease_per_update should be in between "
-                                   f"{GeneralSettings.RATE_CHANGE_PER_UPDATE.initial} & "
-                                   f"{GeneralSettings.RATE_CHANGE_PER_UPDATE.final}."]})
-=======
             {"misconfiguration": [f"energy_rate_decrease_per_update should be in between "
-                                  f"{GeneralSettings.RATE_CHANGE_PER_UPDATE.min} & "
-                                  f"{GeneralSettings.RATE_CHANGE_PER_UPDATE.max}."]})
->>>>>>> 09b7d6de
+                                  f"{GeneralSettings.RATE_CHANGE_PER_UPDATE.initial} & "
+                                  f"{GeneralSettings.RATE_CHANGE_PER_UPDATE.final}."]})
     if ("fit_to_limit" in kwargs and kwargs["fit_to_limit"] is True) and \
             (("energy_rate_increase_per_update" in kwargs and
               kwargs["energy_rate_increase_per_update"] is not None) or
              ("energy_rate_decrease_per_update" in kwargs and
               kwargs["energy_rate_decrease_per_update"] is not None)):
         raise D3ADeviceException(
-<<<<<<< HEAD
-            {"mis_configuration": [f"fit_to_limit & energy_rate_change_per_update "
-                                   f"can't be set together."]})
+            {"misconfiguration": [f"fit_to_limit & energy_rate_change_per_update "
+                                  f"can't be set together."]})
 
 
 def _validate_rate(energy_rate):
@@ -497,8 +370,4 @@
 
 
 def _validate_range_limit(initial_limit, value, final_limit):
-    return False if not initial_limit <= value <= final_limit else True
-=======
-            {"misconfiguration": [f"fit_to_limit & energy_rate_change_per_update "
-                                  f"can't be set together."]})
->>>>>>> 09b7d6de
+    return False if not initial_limit <= value <= final_limit else True