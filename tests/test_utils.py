"""
Copyright 2018 Grid Singularity
This file is part of D3A.

This program is free software: you can redistribute it and/or modify
it under the terms of the GNU General Public License as published by
the Free Software Foundation, either version 3 of the License, or
(at your option) any later version.

This program is distributed in the hope that it will be useful,
but WITHOUT ANY WARRANTY; without even the implied warranty of
MERCHANTABILITY or FITNESS FOR A PARTICULAR PURPOSE.  See the
GNU General Public License for more details.

You should have received a copy of the GNU General Public License
along with this program.  If not, see <http://www.gnu.org/licenses/>.
"""
# pylint: disable=missing-function-docstring
# pylint: disable=missing-class-docstring
from unittest.mock import patch, MagicMock

import pytest
from pendulum import datetime, today

<<<<<<< HEAD
from gsy_framework.utils import (
    HomeRepresentationUtils, convert_datetime_to_ui_str_format, execute_function_util,
    scenario_representation_traversal, sort_list_of_dicts_by_attribute, str_to_pendulum_datetime)
=======
from d3a_interface.utils import (datetime_to_string_incl_seconds,
                                 HomeRepresentationUtils, convert_datetime_to_ui_str_format,
                                 execute_function_util, scenario_representation_traversal,
                                 sort_list_of_dicts_by_attribute, str_to_pendulum_datetime)
>>>>>>> d46bbf35


@pytest.fixture(name="scenario_repr")
def scenario_repr_fixture():
    return {
            "name": "grid",
            "children": [
                {"name": "S1 House", "children": [
                    {"name": "Load", "type": "Load"},
                    {"name": "Home Battery", "type": "Storage"}
                ]},
                {"name": "S2 House", "children": [
                    {"name": "Load", "type": "Load"},
                    {"name": "Home Battery", "type": "Storage"},
                    {"name": "Home PV", "type": "PV"}
                ]}
            ]
        }


class TestUtils:

    @staticmethod
    def test_scenario_representation_traversal(scenario_repr):
        areas = list(scenario_representation_traversal(scenario_repr))
        assert len(areas) == 8
        assert all(isinstance(obj, tuple) for obj in areas)

    @staticmethod
    def test_calculate_home_area_stats_from_repr_dict(scenario_repr):
        home_count, avg_devices_per_home = \
            HomeRepresentationUtils.calculate_home_area_stats_from_repr_dict(scenario_repr)
        assert home_count == 2
        assert avg_devices_per_home == 2.5

    @staticmethod
    def test_sort_list_of_dicts_by_attribute():
        input_list = [
            {"id": 1, "energy": 15, "energy_rate": 1, "price": 30},
            {"id": 2, "energy": 20, "energy_rate": 4, "price": 25},
            {"id": 3, "energy": 12, "energy_rate": 3, "price": 77},
            {"id": 4, "energy": 13, "energy_rate": 2, "price": 12},
        ]
        output_list = sort_list_of_dicts_by_attribute(input_list, "price")
        assert [4, 2, 1, 3] == [data["id"] for data in output_list]
        output_list = sort_list_of_dicts_by_attribute(input_list, "price", reverse_order=True)
        assert [3, 1, 2, 4] == [data["id"] for data in output_list]

    @staticmethod
    def test_convert_datetime_to_ui_str_format():
        current_time = datetime(year=2021, month=8, day=30, hour=15, minute=30, second=45)
        current_time_str = convert_datetime_to_ui_str_format(current_time)
        assert current_time_str == "August 30 2021, 15:30 h"

    @staticmethod
    def test_str_to_pendulum_datetime():
        datetime_obj = datetime(year=2021, month=4, day=5, hour=12, minute=30)
        assert str_to_pendulum_datetime("2021-04-05T12:30") == datetime_obj
        assert str_to_pendulum_datetime("2021-04-05T12:30:00") == datetime_obj
        datetime_obj = today(tz="UTC")
        datetime_obj = datetime_obj.set(hour=12, minute=30)
        assert str_to_pendulum_datetime("12:30") == datetime_obj
        assert str_to_pendulum_datetime("12:30:00") == datetime_obj
        with pytest.raises(Exception):
            str_to_pendulum_datetime("an_erroneous_datetime_string")
        with pytest.raises(Exception):
            str_to_pendulum_datetime("2021-04-05T12:30:00-04:00")

    @staticmethod
<<<<<<< HEAD
    @patch("gsy_framework.utils.logging")
=======
    def test_datetime_to_string_incl_seconds():
        """Test if datetime_to_string_incl_seconds returns correctly."""
        assert (datetime_to_string_incl_seconds(date_time=datetime(2021, 11, 4, 15, 30)) ==
                "2021-11-04T15:30:00")

    @staticmethod
    @patch("d3a_interface.utils.logging")
>>>>>>> d46bbf35
    def test_execute_function_util_logs_raised_exceptions(logging_mock: MagicMock):
        """The execute_function_util correctly logs exceptions when they are raised."""
        raised_exception = ValueError("some exception message")
        function_mock = MagicMock(side_effect=raised_exception)
        execute_function_util(function_mock, function_name="function_mock_name")

        logging_mock.exception.assert_called_once_with(
            "%s raised exception: %s.", "function_mock_name", raised_exception)<|MERGE_RESOLUTION|>--- conflicted
+++ resolved
@@ -22,16 +22,9 @@
 import pytest
 from pendulum import datetime, today
 
-<<<<<<< HEAD
-from gsy_framework.utils import (
-    HomeRepresentationUtils, convert_datetime_to_ui_str_format, execute_function_util,
-    scenario_representation_traversal, sort_list_of_dicts_by_attribute, str_to_pendulum_datetime)
-=======
-from d3a_interface.utils import (datetime_to_string_incl_seconds,
-                                 HomeRepresentationUtils, convert_datetime_to_ui_str_format,
+from gsy_framework.utils import (HomeRepresentationUtils, convert_datetime_to_ui_str_format,
                                  execute_function_util, scenario_representation_traversal,
                                  sort_list_of_dicts_by_attribute, str_to_pendulum_datetime)
->>>>>>> d46bbf35
 
 
 @pytest.fixture(name="scenario_repr")
@@ -101,17 +94,7 @@
             str_to_pendulum_datetime("2021-04-05T12:30:00-04:00")
 
     @staticmethod
-<<<<<<< HEAD
     @patch("gsy_framework.utils.logging")
-=======
-    def test_datetime_to_string_incl_seconds():
-        """Test if datetime_to_string_incl_seconds returns correctly."""
-        assert (datetime_to_string_incl_seconds(date_time=datetime(2021, 11, 4, 15, 30)) ==
-                "2021-11-04T15:30:00")
-
-    @staticmethod
-    @patch("d3a_interface.utils.logging")
->>>>>>> d46bbf35
     def test_execute_function_util_logs_raised_exceptions(logging_mock: MagicMock):
         """The execute_function_util correctly logs exceptions when they are raised."""
         raised_exception = ValueError("some exception message")
