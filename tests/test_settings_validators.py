"""
Copyright 2018 Grid Singularity
This file is part of D3A.

This program is free software: you can redistribute it and/or modify
it under the terms of the GNU General Public License as published by
the Free Software Foundation, either version 3 of the License, or
(at your option) any later version.

This program is distributed in the hope that it will be useful,
but WITHOUT ANY WARRANTY; without even the implied warranty of
MERCHANTABILITY or FITNESS FOR A PARTICULAR PURPOSE.  See the
GNU General Public License for more details.

You should have received a copy of the GNU General Public License
along with this program.  If not, see <http://www.gnu.org/licenses/>.
"""
import pytest
from pendulum import duration
from datetime import timedelta
from d3a_interface.settings_validators import validate_global_settings
from d3a_interface.exceptions import D3ASettingsException
from d3a_interface.constants_limits import ConstSettings


class TestValidateGlobalSettings:
    """Test the settings_validators.validate_global_settings function."""

    def test_wrong_market_count(self):
        """Validate that market_count should be greater than 0."""
        with pytest.raises(D3ASettingsException):
            validate_global_settings({"market_count": 0})

    def test_wrong_tick_and_slot_lengths(self):
        with pytest.raises(D3ASettingsException):
            validate_global_settings(
                {"tick_length": duration(seconds=15),
                 "slot_length":
                     duration(seconds=15) * (ConstSettings.GeneralSettings.MIN_NUM_TICKS - 1)})
        with pytest.raises(D3ASettingsException):
            validate_global_settings(
                {"slot_length": duration(
                    minutes=ConstSettings.GeneralSettings.MAX_SLOT_LENGTH_M + 1)}
            )
        with pytest.raises(D3ASettingsException):
            validate_global_settings(
                {"tick_length":
                 duration(minutes=15) / (ConstSettings.GeneralSettings.MIN_NUM_TICKS - 1),
                 "slot_length": duration(minutes=15)})
        with pytest.raises(D3ASettingsException):
            validate_global_settings(
                {"tick_length": duration(minutes=16),
                 "slot_length": duration(minutes=15)}
            )
        # test for integer input
        with pytest.raises(D3ASettingsException):
            validate_global_settings(
                {"tick_length": 16 * 60, "slot_length": 15})
        # test for timedelta
        with pytest.raises(D3ASettingsException):
            validate_global_settings(
                {"tick_length": timedelta(minutes=16),
                 "slot_length": timedelta(minutes=15)})
        with pytest.raises(D3ASettingsException):
            validate_global_settings(
                {"slot_length": duration(minutes=1)})

        validate_global_settings({"tick_length": duration(seconds=10),
                                  "slot_length": duration(
                                      minutes=ConstSettings.GeneralSettings.MIN_SLOT_LENGTH_M)})

    def test_wrong_sim_duration(self):
        with pytest.raises(D3ASettingsException):
            validate_global_settings(
                {"slot_length": duration(minutes=15),
                 "sim_duration": duration(minutes=14)})

    def test_wrong_spot_market_type(self):
<<<<<<< HEAD
        """Validate that spot_market_type should be within the range limit."""
        with pytest.raises(D3ASettingsException):
            validate_global_settings(
                {"spot_market_type": ConstSettings.IAASettings.MARKET_TYPE_LIMIT[0] - 1})
        with pytest.raises(D3ASettingsException):
            validate_global_settings(
                {"spot_market_type": ConstSettings.IAASettings.MARKET_TYPE_LIMIT[1] + 1})
        validate_global_settings(
            {"spot_market_type": ConstSettings.IAASettings.MARKET_TYPE_LIMIT[1]})

    def test_wrong_bid_offer_match_algo(self):
        """Validate that bid_offer_match_algo should be within the range limit."""
        with pytest.raises(D3ASettingsException):
            validate_global_settings(
                {"bid_offer_match_algo":
                 ConstSettings.IAASettings.BID_OFFER_MATCH_TYPE_LIMIT[0] - 1})
        with pytest.raises(D3ASettingsException):
            validate_global_settings(
                {"bid_offer_match_algo":
                 ConstSettings.IAASettings.BID_OFFER_MATCH_TYPE_LIMIT[1] + 1})
        validate_global_settings(
            {"bid_offer_match_algo":
             ConstSettings.IAASettings.BID_OFFER_MATCH_TYPE_LIMIT[1]})

    def test_wrong_cloud_coverage(self):
        with pytest.raises(D3ASettingsException):
            validate_global_settings(
                {"cloud_coverage": ConstSettings.PVSettings.CLOUD_COVERAGE_LIMIT[0] - 1})
        with pytest.raises(D3ASettingsException):
            validate_global_settings(
                {"cloud_coverage": ConstSettings.PVSettings.CLOUD_COVERAGE_LIMIT[1] + 1})

    def test_wrong_max_panel_power_W(self):
        with pytest.raises(D3ASettingsException):
            validate_global_settings(
                {"max_panel_power_W":
                 ConstSettings.PVSettings.MAX_PANEL_OUTPUT_W_LIMIT[0] - 1})
        with pytest.raises(D3ASettingsException):
            validate_global_settings(
                {"max_panel_power_W":
                 ConstSettings.PVSettings.MAX_PANEL_OUTPUT_W_LIMIT[1] + 1})
=======
        self.assertRaises(D3ASettingsException, validate_global_settings,
                          {"spot_market_type":
                           ConstSettings.IAASettings.MARKET_TYPE_LIMIT.min - 1})
        self.assertRaises(D3ASettingsException, validate_global_settings,
                          {"spot_market_type":
                           ConstSettings.IAASettings.MARKET_TYPE_LIMIT.max + 1})

    def test_wrong_cloud_coverage(self):
        self.assertRaises(D3ASettingsException, validate_global_settings,
                          {"cloud_coverage":
                           ConstSettings.PVSettings.CLOUD_COVERAGE_LIMIT.min - 1})
        self.assertRaises(D3ASettingsException, validate_global_settings,
                          {"cloud_coverage":
                           ConstSettings.PVSettings.CLOUD_COVERAGE_LIMIT.max + 1})

    def test_wrong_capacity_kW(self):
        self.assertRaises(D3ASettingsException, validate_global_settings,
                          {"capacity_kW":
                           ConstSettings.PVSettings.CAPACITY_KW_LIMIT.min - 1})
        self.assertRaises(D3ASettingsException, validate_global_settings,
                          {"capacity_kW":
                           ConstSettings.PVSettings.CAPACITY_KW_LIMIT.max + 1})
>>>>>>> 827b41f9

    def test_wrong_grid_fee_type(self):
        validate_global_settings({"grid_fee_type": 1})
        with pytest.raises(D3ASettingsException):
            validate_global_settings({"grid_fee_type": 0})
        with pytest.raises(D3ASettingsException):
            validate_global_settings({"grid_fee_type": 3})<|MERGE_RESOLUTION|>--- conflicted
+++ resolved
@@ -76,7 +76,6 @@
                  "sim_duration": duration(minutes=14)})
 
     def test_wrong_spot_market_type(self):
-<<<<<<< HEAD
         """Validate that spot_market_type should be within the range limit."""
         with pytest.raises(D3ASettingsException):
             validate_global_settings(
@@ -109,39 +108,20 @@
             validate_global_settings(
                 {"cloud_coverage": ConstSettings.PVSettings.CLOUD_COVERAGE_LIMIT[1] + 1})
 
-    def test_wrong_max_panel_power_W(self):
+    def test_wrong_capacity_kW(self):
         with pytest.raises(D3ASettingsException):
             validate_global_settings(
-                {"max_panel_power_W":
-                 ConstSettings.PVSettings.MAX_PANEL_OUTPUT_W_LIMIT[0] - 1})
+              {"capacity_kW":
+                     ConstSettings.PVSettings.CAPACITY_KW_LIMIT.min - 1})
         with pytest.raises(D3ASettingsException):
             validate_global_settings(
-                {"max_panel_power_W":
-                 ConstSettings.PVSettings.MAX_PANEL_OUTPUT_W_LIMIT[1] + 1})
-=======
-        self.assertRaises(D3ASettingsException, validate_global_settings,
-                          {"spot_market_type":
-                           ConstSettings.IAASettings.MARKET_TYPE_LIMIT.min - 1})
-        self.assertRaises(D3ASettingsException, validate_global_settings,
-                          {"spot_market_type":
-                           ConstSettings.IAASettings.MARKET_TYPE_LIMIT.max + 1})
-
-    def test_wrong_cloud_coverage(self):
-        self.assertRaises(D3ASettingsException, validate_global_settings,
-                          {"cloud_coverage":
-                           ConstSettings.PVSettings.CLOUD_COVERAGE_LIMIT.min - 1})
-        self.assertRaises(D3ASettingsException, validate_global_settings,
-                          {"cloud_coverage":
-                           ConstSettings.PVSettings.CLOUD_COVERAGE_LIMIT.max + 1})
-
-    def test_wrong_capacity_kW(self):
-        self.assertRaises(D3ASettingsException, validate_global_settings,
-                          {"capacity_kW":
-                           ConstSettings.PVSettings.CAPACITY_KW_LIMIT.min - 1})
-        self.assertRaises(D3ASettingsException, validate_global_settings,
-                          {"capacity_kW":
-                           ConstSettings.PVSettings.CAPACITY_KW_LIMIT.max + 1})
->>>>>>> 827b41f9
+              {"capacity_kW":
+                     ConstSettings.PVSettings.CAPACITY_KW_LIMIT.min - 1})
+        with pytest.raises(
+             validate_global_settings(
+             {"capacity_kW":
+                     ConstSettings.PVSettings.CAPACITY_KW_LIMIT.max + 1})   
+        )
 
     def test_wrong_grid_fee_type(self):
         validate_global_settings({"grid_fee_type": 1})
